use std::{collections::HashMap, sync::Arc};

use tokio::sync::RwLock;

use zksync_storage::ConnectionPool;
<<<<<<< HEAD
use zksync_types::tokens::TokenMarketVolume;
=======
>>>>>>> 47360637
use zksync_types::{Token, TokenId, TokenLike};

#[derive(Debug, Clone)]
pub struct TokenDBCache {
    pub pool: ConnectionPool,
    // TODO: handle stale entries, edge case when we rename token after adding it (ZKS-97)
    cache: Arc<RwLock<HashMap<TokenLike, Token>>>,
}

impl TokenDBCache {
    pub fn new(pool: ConnectionPool) -> Self {
        Self {
            pool,
            cache: Arc::new(RwLock::new(HashMap::new())),
        }
    }

    pub async fn get_token(
        &self,
        token_query: impl Into<TokenLike>,
    ) -> anyhow::Result<Option<Token>> {
        let token_query = token_query.into();
        // HACK: Special case for the Golem:
        //
        // Currently, their token on Rinkeby is called GNT, but it's being renamed to the GLM.
        // So, for some period of time, we should consider GLM token name as an alias to the GNT token.
        //
        // TODO: Remove this case after Golem update [ZKS-173]
        match token_query {
            TokenLike::Symbol(symbol) if symbol == "tGLM" => {
                // Try to lookup Golem token as "tGLM".
                if let Some(token) = self.get_token_impl(TokenLike::Symbol(symbol)).await? {
                    // If such token exists, use it.
                    Ok(Some(token))
                } else {
                    // Otherwise to lookup Golem token as "GNT".
                    self.get_token_impl(TokenLike::Symbol("GNT".to_string()))
                        .await
                }
            }
            other => self.get_token_impl(other).await,
        }
    }

    async fn get_token_impl(&self, token_query: TokenLike) -> anyhow::Result<Option<Token>> {
        // Just return token from cache.
        if let Some(token) = self.cache.read().await.get(&token_query) {
            return Ok(Some(token.clone()));
        }
        // Tries to fetch token from the underlying database.
        let token = {
            let mut storage = self.pool.access_storage().await?;
            storage
                .tokens_schema()
                .get_token(token_query.clone())
                .await?
        };
        // Stores received token into the local cache.
        if let Some(token) = &token {
            self.cache.write().await.insert(token_query, token.clone());
        }

        Ok(token)
    }

<<<<<<< HEAD
    pub async fn get_all_tokens(&self) -> Result<Vec<Token>, anyhow::Error> {
        let tokens = self
            .db
            .access_storage()
            .await?
            .tokens_schema()
            .load_tokens()
            .await?;

        Ok(tokens.into_iter().map(|(_k, v)| v).collect())
    }

    pub async fn get_token_market_volume(
        &self,
        token: TokenId,
    ) -> anyhow::Result<Option<TokenMarketVolume>> {
        Ok(self
            .db
            .access_storage()
            .await?
            .tokens_schema()
            .get_token_market_volume(token)
            .await?)
    }

    pub async fn update_token_market_volume(
        &self,
        token: TokenId,
        market: TokenMarketVolume,
    ) -> anyhow::Result<()> {
        Ok(self
            .db
            .access_storage()
            .await?
            .tokens_schema()
            .update_token_market_volume(token, market)
            .await?)
=======
    pub async fn token_symbol(&self, token_id: TokenId) -> anyhow::Result<Option<String>> {
        let token = self.get_token(token_id).await?;
        Ok(token.map(|token| token.symbol))
>>>>>>> 47360637
    }
}<|MERGE_RESOLUTION|>--- conflicted
+++ resolved
@@ -3,10 +3,7 @@
 use tokio::sync::RwLock;
 
 use zksync_storage::ConnectionPool;
-<<<<<<< HEAD
 use zksync_types::tokens::TokenMarketVolume;
-=======
->>>>>>> 47360637
 use zksync_types::{Token, TokenId, TokenLike};
 
 #[derive(Debug, Clone)]
@@ -72,10 +69,14 @@
         Ok(token)
     }
 
-<<<<<<< HEAD
+    pub async fn token_symbol(&self, token_id: TokenId) -> anyhow::Result<Option<String>> {
+        let token = self.get_token(token_id).await?;
+        Ok(token.map(|token| token.symbol))
+    }
+
     pub async fn get_all_tokens(&self) -> Result<Vec<Token>, anyhow::Error> {
         let tokens = self
-            .db
+            .pool
             .access_storage()
             .await?
             .tokens_schema()
@@ -90,7 +91,7 @@
         token: TokenId,
     ) -> anyhow::Result<Option<TokenMarketVolume>> {
         Ok(self
-            .db
+            .pool
             .access_storage()
             .await?
             .tokens_schema()
@@ -104,16 +105,11 @@
         market: TokenMarketVolume,
     ) -> anyhow::Result<()> {
         Ok(self
-            .db
+            .pool
             .access_storage()
             .await?
             .tokens_schema()
             .update_token_market_volume(token, market)
             .await?)
-=======
-    pub async fn token_symbol(&self, token_id: TokenId) -> anyhow::Result<Option<String>> {
-        let token = self.get_token(token_id).await?;
-        Ok(token.map(|token| token.symbol))
->>>>>>> 47360637
     }
 }