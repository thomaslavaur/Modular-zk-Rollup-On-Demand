<<<<<<< HEAD
use serde::{Deserialize, Serialize};

use num::{BigUint, Zero};
use rescue_poseidon::rescue_hash;

use zksync_crypto::{
    convert::FeConvert,
    franklin_crypto::bellman::{
        pairing::bn256::{Bn256, Fr, FrRepr},
        PrimeField, PrimeFieldRepr,
    },
    franklin_crypto::eddsa::PrivateKey,
    params::{max_account_id, max_token_id},
    Engine,
};

use zksync_utils::{format_units, BigUintSerdeAsRadix10Str};

use crate::{
    helpers::{is_fee_amount_packable, pack_fee_amount},
    tx::{TimeRange, TxSignature, VerifiedSignatureCache},
    AccountId, Address, Nonce, PubKeyHash, TokenId, H256,
};

/// `MintNFT` transaction performs NFT minting for the recipient.
#[derive(Debug, Clone, Serialize, Deserialize)]
pub struct MintNFT {
    /// id of nft creator
    pub creator_id: AccountId,
    /// address of nft creator
    pub creator_address: Address,
    /// hash of data in nft token
    pub content_hash: H256,
    /// recipient account
    pub recipient: Address,
    #[serde(with = "BigUintSerdeAsRadix10Str")]
    pub fee: BigUint,
    /// Token that will be used for fee.
    #[serde(default)]
    pub fee_token: TokenId,
    /// Current account nonce.
    pub nonce: Nonce,
    /// Time range when the transaction is valid
    #[serde(flatten)]
    pub time_range: TimeRange,
    /// Transaction zkSync signature.
    pub signature: TxSignature,
    #[serde(skip)]
    cached_signer: VerifiedSignatureCache,
}

impl MintNFT {
    /// Unique identifier of the transaction type in zkSync network.
    pub const TX_TYPE: u8 = 9;

    /// Creates transaction from all the required fields.
    ///
    /// While `signature` field is mandatory for new transactions, it may be `None`
    /// in some cases (e.g. when restoring the network state from the L1 contract data).
    #[allow(clippy::too_many_arguments)]
    pub fn new(
        creator_id: AccountId,
        creator_address: Address,
        content_hash: H256,
        recipient: Address,
        fee: BigUint,
        fee_token: TokenId,
        nonce: Nonce,
        time_range: TimeRange,
        signature: Option<TxSignature>,
    ) -> Self {
        let mut tx = Self {
            creator_id,
            creator_address,
            content_hash,
            recipient,
            fee,
            fee_token,
            nonce,
            time_range,
            signature: signature.clone().unwrap_or_default(),
            cached_signer: VerifiedSignatureCache::NotCached,
        };
        if signature.is_some() {
            tx.cached_signer = VerifiedSignatureCache::Cached(tx.verify_signature());
        }
        tx
    }

    /// Creates a signed transaction using private key and
    /// checks for the transaction correcteness.
    #[allow(clippy::too_many_arguments)]
    pub fn new_signed(
        creator_id: AccountId,
        creator_address: Address,
        content_hash: H256,
        recipient: Address,
        fee: BigUint,
        fee_token: TokenId,
        nonce: Nonce,
        time_range: TimeRange,
        private_key: &PrivateKey<Engine>,
    ) -> Result<Self, anyhow::Error> {
        let mut tx = Self::new(
            creator_id,
            creator_address,
            content_hash,
            recipient,
            fee,
            fee_token,
            nonce,
            time_range,
            None,
        );
        tx.signature = TxSignature::sign_musig(private_key, &tx.get_bytes());
        if !tx.check_correctness() {
            anyhow::bail!(crate::tx::TRANSACTION_SIGNATURE_ERROR);
        }
        Ok(tx)
    }

    /// Encodes the transaction data as the byte sequence according to the zkSync protocol.
    pub fn get_bytes(&self) -> Vec<u8> {
        let mut out = Vec::new();
        out.extend_from_slice(&[Self::TX_TYPE]);
        out.extend_from_slice(&self.creator_id.to_be_bytes());
        out.extend_from_slice(&self.creator_address.as_bytes());
        out.extend_from_slice(&self.content_hash.as_bytes());
        out.extend_from_slice(&self.recipient.as_bytes());
        out.extend_from_slice(&pack_fee_amount(&self.fee));
        out.extend_from_slice(&self.fee_token.to_be_bytes());
        out.extend_from_slice(&self.nonce.to_be_bytes());
        out.extend_from_slice(&self.time_range.to_be_bytes());
        out
    }

    /// Verifies the transaction correctness:
    ///
    /// - `creator_account_id` field must be within supported range.
    /// - `fee_token` field must be within supported range.
    /// - `fee` field must represent a packable value.
    pub fn check_correctness(&mut self) -> bool {
        let mut valid = self.fee <= BigUint::from(u128::MAX)
            && is_fee_amount_packable(&self.fee)
            && self.creator_id <= max_account_id()
            && self.fee_token <= max_token_id()
            && self.time_range.check_correctness();
        if valid {
            let signer = self.verify_signature();
            valid = valid && signer.is_some();
            self.cached_signer = VerifiedSignatureCache::Cached(signer);
        };
        valid
    }

    /// Restores the `PubKeyHash` from the transaction signature.
    pub fn verify_signature(&self) -> Option<PubKeyHash> {
        if let VerifiedSignatureCache::Cached(cached_signer) = &self.cached_signer {
            *cached_signer
        } else {
            self.signature
                .verify_musig(&self.get_bytes())
                .map(|pub_key| PubKeyHash::from_pubkey(&pub_key))
        }
    }

    /// Get the first part of the message we expect to be signed by Ethereum account key.
    /// The only difference is the missing `nonce` since it's added at the end of the transactions
    /// batch message.
    pub fn get_ethereum_sign_message_part(&self, token_symbol: &str, decimals: u8) -> String {
        let mut message = format!(
            "MintNFT {content} for: {recipient}",
            content = self.content_hash,
            recipient = self.recipient
        );
        if !self.fee.is_zero() {
            message.push('\n');
            message.push_str(
                format!(
                    "Fee: {fee} {token}",
                    fee = format_units(self.fee.clone(), decimals),
                    token = token_symbol
                )
                .as_str(),
            );
        }
        message
    }

    /// Gets message that should be signed by Ethereum keys of the account for 2-Factor authentication.
    pub fn get_ethereum_sign_message(&self, token_symbol: &str, decimals: u8) -> String {
        let mut message = self.get_ethereum_sign_message_part(token_symbol, decimals);
        if !message.is_empty() {
            message.push('\n');
        }
        message.push_str(format!("Nonce: {}", self.nonce).as_str());
        message
    }

    pub fn calculate_hash(&self, serial_id: u32) -> Vec<u8> {
        let value = self.creator_id.0 as u64 + 2u64.pow(32) * serial_id as u64; // Pack creator_id and serial_id
        let repr = FrRepr::from(value);
        let value_fr = Fr::from_repr(repr).expect("a Fr");

        let mut repr = FrRepr::default();
        repr.read_le(&self.content_hash.as_bytes()[..])
            .expect("a Fr");
        let content_hash = Fr::from_repr(repr).expect("a Fr");

        let result = rescue_hash::<Bn256, 2>(&[value_fr, content_hash]);
        result[0].to_bytes()
    }
}
=======
use serde::{Deserialize, Serialize};

use num::{BigUint, Zero};
use rescue_poseidon::rescue_hash;

use zksync_crypto::{
    convert::FeConvert,
    franklin_crypto::bellman::{
        pairing::bn256::{Bn256, Fr, FrRepr},
        PrimeField,
    },
    params::{max_account_id, max_fungible_token_id},
    PrivateKey,
};

use zksync_utils::{format_units, BigUintSerdeAsRadix10Str};

use crate::{
    helpers::{is_fee_amount_packable, pack_fee_amount},
    tx::{TxSignature, VerifiedSignatureCache},
    AccountId, Address, Nonce, PubKeyHash, TokenId, H256,
};

/// `MintNFT` transaction performs NFT minting for the recipient.
#[derive(Debug, Clone, Serialize, Deserialize)]
pub struct MintNFT {
    /// id of nft creator
    pub creator_id: AccountId,
    /// address of nft creator
    pub creator_address: Address,
    /// hash of data in nft token
    pub content_hash: H256,
    /// recipient account
    pub recipient: Address,
    #[serde(with = "BigUintSerdeAsRadix10Str")]
    pub fee: BigUint,
    /// Token that will be used for fee.
    #[serde(default)]
    pub fee_token: TokenId,
    /// Current account nonce.
    pub nonce: Nonce,
    /// Transaction zkSync signature.
    pub signature: TxSignature,
    #[serde(skip)]
    cached_signer: VerifiedSignatureCache,
}

impl MintNFT {
    /// Unique identifier of the transaction type in zkSync network.
    pub const TX_TYPE: u8 = 9;

    /// Creates transaction from all the required fields.
    ///
    /// While `signature` field is mandatory for new transactions, it may be `None`
    /// in some cases (e.g. when restoring the network state from the L1 contract data).
    #[allow(clippy::too_many_arguments)]
    pub fn new(
        creator_id: AccountId,
        creator_address: Address,
        content_hash: H256,
        recipient: Address,
        fee: BigUint,
        fee_token: TokenId,
        nonce: Nonce,
        signature: Option<TxSignature>,
    ) -> Self {
        let mut tx = Self {
            creator_id,
            creator_address,
            content_hash,
            recipient,
            fee,
            fee_token,
            nonce,
            signature: signature.clone().unwrap_or_default(),
            cached_signer: VerifiedSignatureCache::NotCached,
        };
        if signature.is_some() {
            tx.cached_signer = VerifiedSignatureCache::Cached(tx.verify_signature());
        }
        tx
    }

    /// Creates a signed transaction using private key and
    /// checks for the transaction correcteness.
    #[allow(clippy::too_many_arguments)]
    pub fn new_signed(
        creator_id: AccountId,
        creator_address: Address,
        content_hash: H256,
        recipient: Address,
        fee: BigUint,
        fee_token: TokenId,
        nonce: Nonce,
        private_key: &PrivateKey,
    ) -> Result<Self, anyhow::Error> {
        let mut tx = Self::new(
            creator_id,
            creator_address,
            content_hash,
            recipient,
            fee,
            fee_token,
            nonce,
            None,
        );
        tx.signature = TxSignature::sign_musig(private_key, &tx.get_bytes());
        if !tx.check_correctness() {
            anyhow::bail!(crate::tx::TRANSACTION_SIGNATURE_ERROR);
        }
        Ok(tx)
    }

    /// Encodes the transaction data as the byte sequence according to the zkSync protocol.
    pub fn get_bytes(&self) -> Vec<u8> {
        let mut out = Vec::new();
        out.extend_from_slice(&[Self::TX_TYPE]);
        out.extend_from_slice(&self.creator_id.to_be_bytes());
        out.extend_from_slice(&self.creator_address.as_bytes());
        out.extend_from_slice(&self.content_hash.as_bytes());
        out.extend_from_slice(&self.recipient.as_bytes());
        out.extend_from_slice(&pack_fee_amount(&self.fee));
        out.extend_from_slice(&self.fee_token.to_be_bytes());
        out.extend_from_slice(&self.nonce.to_be_bytes());
        out
    }

    /// Verifies the transaction correctness:
    ///
    /// - `creator_account_id` field must be within supported range.
    /// - `fee_token` field must be within supported range.
    /// - `fee` field must represent a packable value.
    pub fn check_correctness(&mut self) -> bool {
        let mut valid = self.fee <= BigUint::from(u128::MAX)
            && is_fee_amount_packable(&self.fee)
            && self.creator_id <= max_account_id()
            && self.fee_token <= max_fungible_token_id();
        if valid {
            let signer = self.verify_signature();
            valid = valid && signer.is_some();
            self.cached_signer = VerifiedSignatureCache::Cached(signer);
        };
        valid
    }

    /// Restores the `PubKeyHash` from the transaction signature.
    pub fn verify_signature(&self) -> Option<PubKeyHash> {
        if let VerifiedSignatureCache::Cached(cached_signer) = &self.cached_signer {
            *cached_signer
        } else {
            self.signature
                .verify_musig(&self.get_bytes())
                .map(|pub_key| PubKeyHash::from_pubkey(&pub_key))
        }
    }

    /// Get the first part of the message we expect to be signed by Ethereum account key.
    /// The only difference is the missing `nonce` since it's added at the end of the transactions
    /// batch message.
    pub fn get_ethereum_sign_message_part(&self, token_symbol: &str, decimals: u8) -> String {
        let mut message = format!(
            "MintNFT {content} for: {recipient}",
            content = self.content_hash,
            recipient = self.recipient
        );
        if !self.fee.is_zero() {
            message.push('\n');
            message.push_str(
                format!(
                    "Fee: {fee} {token}",
                    fee = format_units(self.fee.clone(), decimals),
                    token = token_symbol
                )
                .as_str(),
            );
        }
        message
    }

    /// Gets message that should be signed by Ethereum keys of the account for 2-Factor authentication.
    pub fn get_ethereum_sign_message(&self, token_symbol: &str, decimals: u8) -> String {
        let mut message = self.get_ethereum_sign_message_part(token_symbol, decimals);
        if !message.is_empty() {
            message.push('\n');
        }
        message.push_str(format!("Nonce: {}", self.nonce).as_str());
        message
    }

    pub fn calculate_hash(&self, serial_id: u32) -> Vec<u8> {
        let value = self.creator_id.0 as u64 + ((serial_id as u64) << 32); // Pack creator_id and serial_id
        let repr = FrRepr::from(value);
        let value_fr = Fr::from_repr(repr).expect("a Fr");

        let content_hash = Fr::from_bytes(self.content_hash.as_bytes()).expect("a Fr");

        let result = rescue_hash::<Bn256, 2>(&[value_fr, content_hash]);
        result[0].to_bytes()
    }
}
>>>>>>> 5aad3f92
<|MERGE_RESOLUTION|>--- conflicted
+++ resolved
@@ -1,218 +1,3 @@
-<<<<<<< HEAD
-use serde::{Deserialize, Serialize};
-
-use num::{BigUint, Zero};
-use rescue_poseidon::rescue_hash;
-
-use zksync_crypto::{
-    convert::FeConvert,
-    franklin_crypto::bellman::{
-        pairing::bn256::{Bn256, Fr, FrRepr},
-        PrimeField, PrimeFieldRepr,
-    },
-    franklin_crypto::eddsa::PrivateKey,
-    params::{max_account_id, max_token_id},
-    Engine,
-};
-
-use zksync_utils::{format_units, BigUintSerdeAsRadix10Str};
-
-use crate::{
-    helpers::{is_fee_amount_packable, pack_fee_amount},
-    tx::{TimeRange, TxSignature, VerifiedSignatureCache},
-    AccountId, Address, Nonce, PubKeyHash, TokenId, H256,
-};
-
-/// `MintNFT` transaction performs NFT minting for the recipient.
-#[derive(Debug, Clone, Serialize, Deserialize)]
-pub struct MintNFT {
-    /// id of nft creator
-    pub creator_id: AccountId,
-    /// address of nft creator
-    pub creator_address: Address,
-    /// hash of data in nft token
-    pub content_hash: H256,
-    /// recipient account
-    pub recipient: Address,
-    #[serde(with = "BigUintSerdeAsRadix10Str")]
-    pub fee: BigUint,
-    /// Token that will be used for fee.
-    #[serde(default)]
-    pub fee_token: TokenId,
-    /// Current account nonce.
-    pub nonce: Nonce,
-    /// Time range when the transaction is valid
-    #[serde(flatten)]
-    pub time_range: TimeRange,
-    /// Transaction zkSync signature.
-    pub signature: TxSignature,
-    #[serde(skip)]
-    cached_signer: VerifiedSignatureCache,
-}
-
-impl MintNFT {
-    /// Unique identifier of the transaction type in zkSync network.
-    pub const TX_TYPE: u8 = 9;
-
-    /// Creates transaction from all the required fields.
-    ///
-    /// While `signature` field is mandatory for new transactions, it may be `None`
-    /// in some cases (e.g. when restoring the network state from the L1 contract data).
-    #[allow(clippy::too_many_arguments)]
-    pub fn new(
-        creator_id: AccountId,
-        creator_address: Address,
-        content_hash: H256,
-        recipient: Address,
-        fee: BigUint,
-        fee_token: TokenId,
-        nonce: Nonce,
-        time_range: TimeRange,
-        signature: Option<TxSignature>,
-    ) -> Self {
-        let mut tx = Self {
-            creator_id,
-            creator_address,
-            content_hash,
-            recipient,
-            fee,
-            fee_token,
-            nonce,
-            time_range,
-            signature: signature.clone().unwrap_or_default(),
-            cached_signer: VerifiedSignatureCache::NotCached,
-        };
-        if signature.is_some() {
-            tx.cached_signer = VerifiedSignatureCache::Cached(tx.verify_signature());
-        }
-        tx
-    }
-
-    /// Creates a signed transaction using private key and
-    /// checks for the transaction correcteness.
-    #[allow(clippy::too_many_arguments)]
-    pub fn new_signed(
-        creator_id: AccountId,
-        creator_address: Address,
-        content_hash: H256,
-        recipient: Address,
-        fee: BigUint,
-        fee_token: TokenId,
-        nonce: Nonce,
-        time_range: TimeRange,
-        private_key: &PrivateKey<Engine>,
-    ) -> Result<Self, anyhow::Error> {
-        let mut tx = Self::new(
-            creator_id,
-            creator_address,
-            content_hash,
-            recipient,
-            fee,
-            fee_token,
-            nonce,
-            time_range,
-            None,
-        );
-        tx.signature = TxSignature::sign_musig(private_key, &tx.get_bytes());
-        if !tx.check_correctness() {
-            anyhow::bail!(crate::tx::TRANSACTION_SIGNATURE_ERROR);
-        }
-        Ok(tx)
-    }
-
-    /// Encodes the transaction data as the byte sequence according to the zkSync protocol.
-    pub fn get_bytes(&self) -> Vec<u8> {
-        let mut out = Vec::new();
-        out.extend_from_slice(&[Self::TX_TYPE]);
-        out.extend_from_slice(&self.creator_id.to_be_bytes());
-        out.extend_from_slice(&self.creator_address.as_bytes());
-        out.extend_from_slice(&self.content_hash.as_bytes());
-        out.extend_from_slice(&self.recipient.as_bytes());
-        out.extend_from_slice(&pack_fee_amount(&self.fee));
-        out.extend_from_slice(&self.fee_token.to_be_bytes());
-        out.extend_from_slice(&self.nonce.to_be_bytes());
-        out.extend_from_slice(&self.time_range.to_be_bytes());
-        out
-    }
-
-    /// Verifies the transaction correctness:
-    ///
-    /// - `creator_account_id` field must be within supported range.
-    /// - `fee_token` field must be within supported range.
-    /// - `fee` field must represent a packable value.
-    pub fn check_correctness(&mut self) -> bool {
-        let mut valid = self.fee <= BigUint::from(u128::MAX)
-            && is_fee_amount_packable(&self.fee)
-            && self.creator_id <= max_account_id()
-            && self.fee_token <= max_token_id()
-            && self.time_range.check_correctness();
-        if valid {
-            let signer = self.verify_signature();
-            valid = valid && signer.is_some();
-            self.cached_signer = VerifiedSignatureCache::Cached(signer);
-        };
-        valid
-    }
-
-    /// Restores the `PubKeyHash` from the transaction signature.
-    pub fn verify_signature(&self) -> Option<PubKeyHash> {
-        if let VerifiedSignatureCache::Cached(cached_signer) = &self.cached_signer {
-            *cached_signer
-        } else {
-            self.signature
-                .verify_musig(&self.get_bytes())
-                .map(|pub_key| PubKeyHash::from_pubkey(&pub_key))
-        }
-    }
-
-    /// Get the first part of the message we expect to be signed by Ethereum account key.
-    /// The only difference is the missing `nonce` since it's added at the end of the transactions
-    /// batch message.
-    pub fn get_ethereum_sign_message_part(&self, token_symbol: &str, decimals: u8) -> String {
-        let mut message = format!(
-            "MintNFT {content} for: {recipient}",
-            content = self.content_hash,
-            recipient = self.recipient
-        );
-        if !self.fee.is_zero() {
-            message.push('\n');
-            message.push_str(
-                format!(
-                    "Fee: {fee} {token}",
-                    fee = format_units(self.fee.clone(), decimals),
-                    token = token_symbol
-                )
-                .as_str(),
-            );
-        }
-        message
-    }
-
-    /// Gets message that should be signed by Ethereum keys of the account for 2-Factor authentication.
-    pub fn get_ethereum_sign_message(&self, token_symbol: &str, decimals: u8) -> String {
-        let mut message = self.get_ethereum_sign_message_part(token_symbol, decimals);
-        if !message.is_empty() {
-            message.push('\n');
-        }
-        message.push_str(format!("Nonce: {}", self.nonce).as_str());
-        message
-    }
-
-    pub fn calculate_hash(&self, serial_id: u32) -> Vec<u8> {
-        let value = self.creator_id.0 as u64 + 2u64.pow(32) * serial_id as u64; // Pack creator_id and serial_id
-        let repr = FrRepr::from(value);
-        let value_fr = Fr::from_repr(repr).expect("a Fr");
-
-        let mut repr = FrRepr::default();
-        repr.read_le(&self.content_hash.as_bytes()[..])
-            .expect("a Fr");
-        let content_hash = Fr::from_repr(repr).expect("a Fr");
-
-        let result = rescue_hash::<Bn256, 2>(&[value_fr, content_hash]);
-        result[0].to_bytes()
-    }
-}
-=======
 use serde::{Deserialize, Serialize};
 
 use num::{BigUint, Zero};
@@ -412,5 +197,4 @@
         let result = rescue_hash::<Bn256, 2>(&[value_fr, content_hash]);
         result[0].to_bytes()
     }
-}
->>>>>>> 5aad3f92
+}