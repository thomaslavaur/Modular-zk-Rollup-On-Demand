const ethers = require('ethers');
const { expect, use } = require('chai');
const { defaultAccounts, solidity, deployContract, MockProvider } = require('ethereum-waffle');

<<<<<<< HEAD
const IERC20_INTERFACE = require("@openzeppelin/contracts/build/contracts/IERC20");
const {rawEncode} = require('ethereumjs-abi')
=======
const IERC20_INTERFACE = require('openzeppelin-solidity/build/contracts/IERC20');
const { rawEncode } = require('ethereumjs-abi');
>>>>>>> 176362de

// For: geth

// const provider = new ethers.providers.JsonRpcProvider(process.env.WEB3_URL);
// const wallet = ethers.Wallet.fromMnemonic(process.env.MNEMONIC, "m/44'/60'/0'/0/1").connect(provider);
// const exitWallet = ethers.Wallet.fromMnemonic(process.env.MNEMONIC, "m/44'/60'/0'/0/2").connect(provider);

// For: ganache

const provider = new MockProvider({ ganacheOptions: { gasLimit: '8000000', gasPrice: '1' } });
const [wallet, wallet1, wallet2, exitWallet] = provider.getWallets();

use(solidity);

async function deployTestContract(file) {
    try {
        return await deployContract(wallet, require(file), [], {
            gasLimit: 6000000
        });
    } catch (err) {
        console.log('Error deploying', file, ': ', err);
    }
}

async function deployProxyContract(wallet, proxyCode, contractCode, initArgs, initArgsValues) {
    try {
        const initArgsInBytes = await rawEncode(initArgs, initArgsValues);
        const contract = await deployContract(wallet, contractCode, [], {
            gasLimit: 3000000
        });
        const proxy = await deployContract(wallet, proxyCode, [contract.address, initArgsInBytes], {
            gasLimit: 3000000
        });

        const returnContract = new ethers.Contract(proxy.address, contractCode.abi, wallet);
        return [returnContract, contract.address];
    } catch (err) {
        console.log('Error deploying proxy contract: ', err);
    }
}

async function getCallRevertReason(f) {
    let revertReason = 'VM did not revert';
    let result;
    try {
        result = await f();
<<<<<<< HEAD
    } catch(e) {
        try {
            const data = e.stackTrace[e.stackTrace.length - 1].message.slice(4);
            revertReason = ethers.utils.defaultAbiCoder.decode(["string"], data)[0];
        } catch (err2) {
            throw e;
        }
        // revertReason = (e.reason && e.reason[0]) || e.results[e.hashes[0]].reason
    } 
    return {revertReason, result};
=======
    } catch (e) {
        revertReason = (e.reason && e.reason[0]) || e.results[e.hashes[0]].reason;
    }
    return { revertReason, result };
>>>>>>> 176362de
}

module.exports = {
    provider,
    wallet,
    wallet1,
    wallet2,
    exitWallet,
    deployTestContract,
    deployProxyContract,
    getCallRevertReason,
    IERC20_INTERFACE
};<|MERGE_RESOLUTION|>--- conflicted
+++ resolved
@@ -2,13 +2,8 @@
 const { expect, use } = require('chai');
 const { defaultAccounts, solidity, deployContract, MockProvider } = require('ethereum-waffle');
 
-<<<<<<< HEAD
 const IERC20_INTERFACE = require("@openzeppelin/contracts/build/contracts/IERC20");
 const {rawEncode} = require('ethereumjs-abi')
-=======
-const IERC20_INTERFACE = require('openzeppelin-solidity/build/contracts/IERC20');
-const { rawEncode } = require('ethereumjs-abi');
->>>>>>> 176362de
 
 // For: geth
 
@@ -55,7 +50,6 @@
     let result;
     try {
         result = await f();
-<<<<<<< HEAD
     } catch(e) {
         try {
             const data = e.stackTrace[e.stackTrace.length - 1].message.slice(4);
@@ -66,12 +60,6 @@
         // revertReason = (e.reason && e.reason[0]) || e.results[e.hashes[0]].reason
     } 
     return {revertReason, result};
-=======
-    } catch (e) {
-        revertReason = (e.reason && e.reason[0]) || e.results[e.hashes[0]].reason;
-    }
-    return { revertReason, result };
->>>>>>> 176362de
 }
 
 module.exports = {
