--- conflicted
+++ resolved
@@ -8,13 +8,6 @@
 // Workspace uses
 use crate::mempool::MempoolRequest;
 use zksync_storage::ConnectionPool;
-<<<<<<< HEAD
-use zksync_types::aggregated_operations::{
-    AggregatedActionType, AggregatedOperation, BlocksCommitOperation, BlocksCreateProofOperation,
-    BlocksExecuteOperation, BlocksProofOperation,
-};
-=======
->>>>>>> 8d811f8b
 use zksync_types::{
     block::{Block, ExecutedOperations, PendingBlock},
     AccountUpdates, Action, BlockNumber, Operation,
