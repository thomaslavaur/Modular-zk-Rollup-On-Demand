--- conflicted
+++ resolved
@@ -12,10 +12,7 @@
 use zksync_core::mempool::ProposedBlock;
 use zksync_core::state_keeper::{StateKeeperRequest, ZkSyncStateInitParams};
 use zksync_types::{
-    aggregated_operations::{
-        BlockExecuteOperationArg, BlocksCommitOperation, BlocksExecuteOperation,
-        BlocksProofOperation,
-    },
+    aggregated_operations::{BlocksCommitOperation, BlocksExecuteOperation, BlocksProofOperation},
     block::Block,
     mempool::SignedTxVariant,
     tx::SignedZkSyncTx,
@@ -29,12 +26,6 @@
 use crate::account_set::AccountSet;
 use crate::state_keeper_utils::*;
 use crate::types::*;
-<<<<<<< HEAD
-=======
-use zksync_types::aggregated_operations::{
-    BlocksCommitOperation, BlocksExecuteOperation, BlocksProofOperation,
-};
->>>>>>> 395b89b2
 
 /// Used to create transactions between accounts and check for their validity.
 /// Every new block should start with `.start_block()`
