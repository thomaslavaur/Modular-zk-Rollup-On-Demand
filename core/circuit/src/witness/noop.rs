use super::utils::*;

use crate::operation::*;

use ff::{Field, PrimeField};

use crate::account::AccountWitness;
use crate::operation::SignatureData;
use models::circuit::account::CircuitAccountTree;
<<<<<<< HEAD
=======
use models::circuit::utils::le_bit_vector_into_field_element;

>>>>>>> 5227b040
use pairing::bn256::*;

pub fn noop_operation(
    tree: &CircuitAccountTree,
    acc_id: u32,
    first_sig_msg: &Fr,
    second_sig_msg: &Fr,
    third_sig_msg: &Fr,
<<<<<<< HEAD
    signature_data: &SignatureData,
=======
    signature: Option<TransactionSignature<Bn256>>,
>>>>>>> 5227b040
    signer_pub_key_x: &Fr,
    signer_pub_key_y: &Fr,
) -> Operation<Bn256> {
    let acc = tree.get(acc_id).unwrap();
    let account_address_fe = Fr::from_str(&acc_id.to_string()).unwrap();
    let token_fe = Fr::zero();
    let balance_value = match acc.subtree.get(0) {
        None => Fr::zero(),
        Some(bal) => bal.value,
    };
    let pubdata = vec![false; 64];
    let pubdata_chunks: Vec<_> = pubdata
        .chunks(64)
        .map(|x| le_bit_vector_into_field_element(&x.to_vec()))
        .collect();
    let (audit_account, audit_balance) = get_audits(tree, acc_id, 0);

    Operation {
        new_root: Some(tree.root_hash()),
        tx_type: Some(Fr::from_str("0").unwrap()),
        chunk: Some(Fr::from_str("0").unwrap()),
        pubdata_chunk: Some(pubdata_chunks[0]),
        first_sig_msg: Some(*first_sig_msg),
        second_sig_msg: Some(*second_sig_msg),
        third_sig_msg: Some(*third_sig_msg),
<<<<<<< HEAD
        signature_data: signature_data.clone(),
=======
        signature: signature.clone(),
>>>>>>> 5227b040
        signer_pub_key_x: Some(*signer_pub_key_x),
        signer_pub_key_y: Some(*signer_pub_key_y),

        args: OperationArguments {
            ethereum_key: Some(Fr::zero()),
            amount_packed: Some(Fr::zero()),
            full_amount: Some(Fr::zero()),
            fee: Some(Fr::zero()),
            a: Some(Fr::zero()),
            b: Some(Fr::zero()),
            new_pub_key_hash: Some(Fr::zero()),
        },
        lhs: OperationBranch {
            address: Some(account_address_fe),
            token: Some(token_fe),
            witness: OperationBranchWitness {
                account_witness: AccountWitness {
                    nonce: Some(acc.nonce),
                    pub_key_hash: Some(acc.pub_key_hash),
                },
                account_path: audit_account.clone(),
                balance_value: Some(balance_value),
                balance_subtree_path: audit_balance.clone(),
            },
        },
        rhs: OperationBranch {
            address: Some(account_address_fe),
            token: Some(token_fe),
            witness: OperationBranchWitness {
                account_witness: AccountWitness {
                    nonce: Some(acc.nonce),
                    pub_key_hash: Some(acc.pub_key_hash),
                },
                account_path: audit_account.clone(),
                balance_value: Some(balance_value),
                balance_subtree_path: audit_balance.clone(),
            },
        },
    }
}
#[cfg(test)]
mod test {
    use super::*;
    use crate::witness::utils::public_data_commitment;

    use crate::circuit::FranklinCircuit;
    use bellman::Circuit;

    use ff::{Field, PrimeField};
    use franklin_crypto::alt_babyjubjub::AltJubjubBn256;

    use franklin_crypto::circuit::test::*;
    use franklin_crypto::eddsa::{PrivateKey, PublicKey};
    use franklin_crypto::jubjub::FixedGenerators;
    use models::circuit::account::{
        Balance, CircuitAccount, CircuitAccountTree, CircuitBalanceTree,
    };
    use models::circuit::utils::*;
    use models::params as franklin_constants;

    use rand::{Rng, SeedableRng, XorShiftRng};

    use models::merkle_tree::PedersenHasher;

    #[test]
    #[ignore]
    fn test_noop_franklin() {
        let params = &AltJubjubBn256::new();
        let p_g = FixedGenerators::SpendingKeyGenerator;
        let validator_address_number = 7;
        let validator_address = Fr::from_str(&validator_address_number.to_string()).unwrap();
        let block_number = Fr::from_str("1").unwrap();
        let rng = &mut XorShiftRng::from_seed([0x3dbe_6258, 0x8d31_3d76, 0x3237_db17, 0xe5bc_0654]);
        let phasher = PedersenHasher::<Bn256>::default();

        let mut tree: CircuitAccountTree =
            CircuitAccountTree::new(franklin_constants::ACCOUNT_TREE_DEPTH as u32);

        let sender_sk = PrivateKey::<Bn256>(rng.gen());
        let sender_pk = PublicKey::from_private(&sender_sk, p_g, params);
        let sender_pub_key_hash = pub_key_hash_fe(&sender_pk, &phasher);
        let (sender_x, sender_y) = sender_pk.0.into_xy();
        println!("x = {}, y = {}", sender_x, sender_y);

        // give some funds to sender and make zero balance for recipient
        let validator_sk = PrivateKey::<Bn256>(rng.gen());
        let validator_pk = PublicKey::from_private(&validator_sk, p_g, params);
        let validator_pub_key_hash = pub_key_hash_fe(&validator_pk, &phasher);
        let (validator_x, validator_y) = validator_pk.0.into_xy();
        println!("x = {}, y = {}", validator_x, validator_y);
        let validator_leaf = CircuitAccount::<Bn256> {
            subtree: CircuitBalanceTree::new(franklin_constants::BALANCE_TREE_DEPTH as u32),
            nonce: Fr::zero(),
            pub_key_hash: validator_pub_key_hash,
        };

        let mut validator_balances = vec![];
        for _ in 0..1 << franklin_constants::BALANCE_TREE_DEPTH {
            validator_balances.push(Some(Fr::zero()));
        }
        tree.insert(validator_address_number, validator_leaf);

        let mut account_address: u32 = rng.gen();
        account_address %= tree.capacity();
        let token: u32 = 2;

        let sender_balance_before: u128 = 2000;

        let sender_balance_before_as_field_element =
            Fr::from_str(&sender_balance_before.to_string()).unwrap();

        let mut sender_balance_tree =
            CircuitBalanceTree::new(franklin_constants::BALANCE_TREE_DEPTH as u32);
        sender_balance_tree.insert(
            token,
            Balance {
                value: sender_balance_before_as_field_element,
            },
        );

        let sender_leaf_initial = CircuitAccount::<Bn256> {
            subtree: sender_balance_tree,
            nonce: Fr::zero(),
            pub_key_hash: sender_pub_key_hash,
        };

        tree.insert(account_address, sender_leaf_initial);

        let sig_bits_to_hash = vec![false; 1]; //just a trash for consistency
<<<<<<< HEAD
        let (signature_data, first_sig_part, second_sig_part, third_sig_part) =
=======
        let (signature, first_sig_part, second_sig_part, third_sig_part) =
>>>>>>> 5227b040
            generate_sig_data(&sig_bits_to_hash, &phasher, &sender_sk, params);

        // println!(" capacity {}",<Bn256 as JubjubEngine>::Fs::Capacity);

        let operation = noop_operation(
            &tree,
            validator_address_number,
            &first_sig_part,
            &second_sig_part,
            &third_sig_part,
<<<<<<< HEAD
            &signature_data,
=======
            signature,
>>>>>>> 5227b040
            &sender_x,
            &sender_y,
        );
        let (_, validator_account_witness) = apply_fee(&mut tree, validator_address_number, 0, 0);
        let (validator_audit_path, _) = get_audits(&tree, validator_address_number, 0);

        let public_data_commitment = public_data_commitment::<Bn256>(
            &[false; 64],
            Some(tree.root_hash()),
            Some(tree.root_hash()),
            Some(validator_address),
            Some(block_number),
        );
        {
            let mut cs = TestConstraintSystem::<Bn256>::new();

            let instance = FranklinCircuit {
                operation_batch_size: 1,
                params,
                old_root: Some(tree.root_hash()),
                new_root: Some(tree.root_hash()),
                operations: vec![operation],
                pub_data_commitment: Some(public_data_commitment),
                block_number: Some(block_number),
                validator_account: validator_account_witness,
                validator_address: Some(validator_address),
                validator_balances,
                validator_audit_path,
            };

            instance.synthesize(&mut cs).unwrap();

            println!("{}", cs.find_unconstrained());

            println!("{}", cs.num_constraints());

            let err = cs.which_is_unsatisfied();
            if err.is_some() {
                panic!("ERROR satisfying in {}", err.unwrap());
            }
        }
    }

}<|MERGE_RESOLUTION|>--- conflicted
+++ resolved
@@ -7,11 +7,8 @@
 use crate::account::AccountWitness;
 use crate::operation::SignatureData;
 use models::circuit::account::CircuitAccountTree;
-<<<<<<< HEAD
-=======
 use models::circuit::utils::le_bit_vector_into_field_element;
 
->>>>>>> 5227b040
 use pairing::bn256::*;
 
 pub fn noop_operation(
@@ -20,11 +17,7 @@
     first_sig_msg: &Fr,
     second_sig_msg: &Fr,
     third_sig_msg: &Fr,
-<<<<<<< HEAD
     signature_data: &SignatureData,
-=======
-    signature: Option<TransactionSignature<Bn256>>,
->>>>>>> 5227b040
     signer_pub_key_x: &Fr,
     signer_pub_key_y: &Fr,
 ) -> Operation<Bn256> {
@@ -50,11 +43,7 @@
         first_sig_msg: Some(*first_sig_msg),
         second_sig_msg: Some(*second_sig_msg),
         third_sig_msg: Some(*third_sig_msg),
-<<<<<<< HEAD
         signature_data: signature_data.clone(),
-=======
-        signature: signature.clone(),
->>>>>>> 5227b040
         signer_pub_key_x: Some(*signer_pub_key_x),
         signer_pub_key_y: Some(*signer_pub_key_y),
 
@@ -184,11 +173,7 @@
         tree.insert(account_address, sender_leaf_initial);
 
         let sig_bits_to_hash = vec![false; 1]; //just a trash for consistency
-<<<<<<< HEAD
         let (signature_data, first_sig_part, second_sig_part, third_sig_part) =
-=======
-        let (signature, first_sig_part, second_sig_part, third_sig_part) =
->>>>>>> 5227b040
             generate_sig_data(&sig_bits_to_hash, &phasher, &sender_sk, params);
 
         // println!(" capacity {}",<Bn256 as JubjubEngine>::Fs::Capacity);
@@ -199,11 +184,7 @@
             &first_sig_part,
             &second_sig_part,
             &third_sig_part,
-<<<<<<< HEAD
             &signature_data,
-=======
-            signature,
->>>>>>> 5227b040
             &sender_x,
             &sender_y,
         );
