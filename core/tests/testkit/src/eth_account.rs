use crate::external_commands::js_revert_reason;

use anyhow::{bail, ensure, format_err};
use ethabi::ParamType;
use num::{BigUint, ToPrimitive};
use std::convert::TryFrom;
use std::str::FromStr;
use web3::api::Eth;
use web3::contract::Options;
use web3::transports::Http;
use web3::types::{
    BlockId, CallRequest, Transaction, TransactionId, TransactionReceipt, H256, U128, U256, U64,
};
use web3::{Transport, Web3};
use zksync_contracts::{erc20_contract, zksync_contract};
use zksync_crypto::proof::EncodedProofPlonk;
use zksync_eth_client::ETHDirectClient;
use zksync_eth_signer::PrivateKeySigner;
use zksync_types::block::Block;
use zksync_types::{AccountId, Address, Nonce, PriorityOp, PubKeyHash, TokenId};

pub fn parse_ether(eth_value: &str) -> Result<BigUint, anyhow::Error> {
    let split = eth_value.split('.').collect::<Vec<&str>>();
    ensure!(split.len() == 1 || split.len() == 2, "Wrong eth value");
    let string_wei_value = if split.len() == 1 {
        format!("{}000000000000000000", split[0])
    } else if split.len() == 2 {
        let before_dot = split[0];
        let after_dot = split[1];
        ensure!(
            after_dot.len() <= 18,
            "ETH value can have up to 18 digits after dot."
        );
        let zeros_to_pad = 18 - after_dot.len();
        format!("{}{}{}", before_dot, after_dot, "0".repeat(zeros_to_pad))
    } else {
        unreachable!()
    };

    Ok(BigUint::from_str(&string_wei_value)?)
}

/// Used to sign and post ETH transactions for the zkSync contracts.
#[derive(Debug, Clone)]
pub struct EthereumAccount {
    pub private_key: H256,
    pub address: Address,
    pub main_contract_eth_client: ETHDirectClient<PrivateKeySigner>,
}

fn big_dec_to_u256(bd: BigUint) -> U256 {
    U256::from_dec_str(&bd.to_string()).unwrap()
}

fn u256_to_big_dec(u256: U256) -> BigUint {
    BigUint::from_str(&u256.to_string()).unwrap()
}

fn priority_op_from_tx_logs(receipt: &TransactionReceipt) -> Option<PriorityOp> {
    receipt
        .logs
        .iter()
        .find_map(|op| PriorityOp::try_from(op.clone()).ok())
}

impl EthereumAccount {
    pub fn new(
        private_key: H256,
        address: Address,
        transport: Http,
        contract_address: Address,
        chain_id: u8,
        gas_price_factor: f64,
    ) -> Self {
        let eth_signer = PrivateKeySigner::new(private_key);
        let main_contract_eth_client = ETHDirectClient::new(
            transport,
            zksync_contract(),
            address,
            eth_signer,
            contract_address,
            chain_id,
            gas_price_factor,
        );

        Self {
            private_key,
            address,
            main_contract_eth_client,
        }
    }

    pub async fn total_blocks_committed(&self) -> Result<u64, anyhow::Error> {
        let contract = self.main_contract_eth_client.main_contract();
        contract
            .query("totalBlocksCommitted", (), None, default_tx_options(), None)
            .await
            .map_err(|e| format_err!("Contract query fail: {}", e))
    }

    pub async fn total_blocks_verified(&self) -> Result<u64, anyhow::Error> {
        let contract = self.main_contract_eth_client.main_contract();

        contract
            .query("totalBlocksVerified", (), None, default_tx_options(), None)
            .await
            .map_err(|e| format_err!("Contract query fail: {}", e))
    }

    pub async fn is_exodus(&self) -> Result<bool, anyhow::Error> {
        let contract = self.main_contract_eth_client.main_contract();

        contract
            .query("exodusMode", (), None, default_tx_options(), None)
            .await
            .map_err(|e| format_err!("Contract query fail: {}", e))
    }

    pub async fn full_exit(
        &self,
        account_id: AccountId,
        token_address: Address,
    ) -> Result<(TransactionReceipt, PriorityOp), anyhow::Error> {
        let data = self
            .main_contract_eth_client
            .encode_tx_data("fullExit", (u64::from(account_id), token_address));

        let signed_tx = self
            .main_contract_eth_client
<<<<<<< HEAD
            .sign_prepared_tx(data, default_tx_options())
=======
            .sign_call_tx(
                "fullExit",
                (u64::from(*account_id), token_address),
                default_tx_options(),
            )
>>>>>>> 00430aa2
            .await
            .map_err(|e| format_err!("Full exit send err: {}", e))?;
        let eth = self.main_contract_eth_client.web3.eth();
        let receipt = send_raw_tx_wait_confirmation(eth, signed_tx.raw_tx).await?;
        ensure!(
            receipt.status == Some(U64::from(1)),
            "Full exit submit fail"
        );
        Ok((
            receipt.clone(),
            priority_op_from_tx_logs(&receipt).expect("no priority op log in full exit"),
        ))
    }

    pub async fn exit(
        &self,
        account_id: AccountId,
        token_id: TokenId,
        amount: &BigUint,
        proof: EncodedProofPlonk,
    ) -> Result<ETHExecResult, anyhow::Error> {
        let options = Options {
            gas: Some(3_000_000.into()),
            // `exit` function requires more gas to operate.
            ..Default::default()
        };
        let data = self.main_contract_eth_client.encode_tx_data(
            "exit",
            (
                u64::from(account_id),
                u64::from(token_id),
                U128::from(amount.to_u128().unwrap()),
                proof.proof,
            ),
        );
        let signed_tx = self
            .main_contract_eth_client
<<<<<<< HEAD
            .sign_prepared_tx(data, options)
=======
            .sign_call_tx(
                "exit",
                (
                    u64::from(*account_id),
                    u64::from(*token_id),
                    U128::from(amount.to_u128().unwrap()),
                    proof.proof,
                ),
                options,
            )
>>>>>>> 00430aa2
            .await
            .map_err(|e| format_err!("Exit send err: {}", e))?;

        let eth = self.main_contract_eth_client.web3.eth();
        let receipt = send_raw_tx_wait_confirmation(eth, signed_tx.raw_tx).await?;

        Ok(ETHExecResult::new(receipt, &self.main_contract_eth_client.web3).await)
    }

    pub async fn cancel_outstanding_deposits_for_exodus_mode(
        &self,
        number: u64,
    ) -> Result<ETHExecResult, anyhow::Error> {
        let data = self
            .main_contract_eth_client
            .encode_tx_data("cancelOutstandingDepositsForExodusMode", number);
        let signed_tx = self
            .main_contract_eth_client
            .sign_prepared_tx(data, default_tx_options())
            .await
            .map_err(|e| format_err!("cancelOutstandingDepositsForExodusMode send err: {}", e))?;

        let eth = self.main_contract_eth_client.web3.eth();
        let receipt = send_raw_tx_wait_confirmation(eth, signed_tx.raw_tx).await?;

        Ok(ETHExecResult::new(receipt, &self.main_contract_eth_client.web3).await)
    }

    pub async fn change_pubkey_priority_op(
        &self,
        new_pubkey_hash: &PubKeyHash,
    ) -> Result<PriorityOp, anyhow::Error> {
        let data = self
            .main_contract_eth_client
            .encode_tx_data("changePubKeyHash", (new_pubkey_hash.data.to_vec(),));
        let signed_tx = self
            .main_contract_eth_client
            .sign_prepared_tx(data, default_tx_options())
            .await
            .map_err(|e| format_err!("ChangePubKeyHash send err: {}", e))?;
        let eth = self.main_contract_eth_client.web3.eth();
        let receipt = send_raw_tx_wait_confirmation(eth, signed_tx.raw_tx).await?;
        ensure!(
            receipt.status == Some(U64::from(1)),
            "ChangePubKeyHash transaction failed"
        );

        Ok(priority_op_from_tx_logs(&receipt).expect("no priority op log in change pubkey hash"))
    }

    /// Returns only one tx receipt. Return type is `Vec` for compatibility with deposit erc20
    pub async fn deposit_eth(
        &self,
        amount: BigUint,
        to: &Address,
        nonce: Option<U256>,
    ) -> Result<(Vec<TransactionReceipt>, PriorityOp), anyhow::Error> {
        let data = self
            .main_contract_eth_client
            .encode_tx_data("depositETH", *to);
        let signed_tx = self
            .main_contract_eth_client
            .sign_prepared_tx(
                data,
                Options::with(|opt| {
                    opt.value = Some(big_dec_to_u256(amount.clone()));
                    opt.nonce = nonce;
                    opt.gas = Some(500_000.into());
                }),
            )
            .await
            .map_err(|e| format_err!("Deposit eth send err: {}", e))?;
        let eth = self.main_contract_eth_client.web3.eth();
        let receipt = send_raw_tx_wait_confirmation(eth, signed_tx.raw_tx).await?;
        ensure!(receipt.status == Some(U64::from(1)), "eth deposit fail");
        let priority_op =
            priority_op_from_tx_logs(&receipt).expect("no priority op log in deposit");
        Ok((vec![receipt], priority_op))
    }

    pub async fn eth_balance(&self) -> Result<BigUint, anyhow::Error> {
        Ok(u256_to_big_dec(
            self.main_contract_eth_client
                .web3
                .eth()
                .balance(self.address, None)
                .await?,
        ))
    }

    pub async fn erc20_balance(&self, token_contract: &Address) -> Result<BigUint, anyhow::Error> {
        self.main_contract_eth_client
            .call_contract_function(
                "balanceOf",
                self.address,
                None,
                Options::default(),
                None,
                *token_contract,
                erc20_contract(),
            )
            .await
            .map(u256_to_big_dec)
            .map_err(|e| format_err!("Contract query fail: {}", e))
    }

    pub async fn balances_to_withdraw(&self, token: TokenId) -> Result<BigUint, anyhow::Error> {
        let contract = self.main_contract_eth_client.main_contract();

        Ok(contract
            .query(
                "getBalanceToWithdraw",
                (self.address, u64::from(*token)),
                None,
                default_tx_options(),
                None,
            )
            .await
            .map(u256_to_big_dec)
            .map_err(|e| format_err!("Contract query fail: {}", e))?)
    }

    pub async fn approve_erc20(
        &self,
        token_contract: Address,
        amount: BigUint,
    ) -> Result<TransactionReceipt, anyhow::Error> {
        let eth_signer = PrivateKeySigner::new(self.private_key);
        let erc20_client = ETHDirectClient::new(
            self.main_contract_eth_client.web3.transport().clone(),
            erc20_contract(),
            self.address,
            eth_signer,
            token_contract,
            self.main_contract_eth_client.chain_id,
            self.main_contract_eth_client.gas_price_factor,
        );
        let data = erc20_client.encode_tx_data(
            "approve",
            (
                self.main_contract_eth_client.contract_addr,
                big_dec_to_u256(amount.clone()),
            ),
        );

        let signed_tx = erc20_client
            .sign_prepared_tx(data, default_tx_options())
            .await
            .map_err(|e| format_err!("Approve send err: {}", e))?;
        let eth = self.main_contract_eth_client.web3.eth();
        let receipt = send_raw_tx_wait_confirmation(eth, signed_tx.raw_tx).await?;

        ensure!(receipt.status == Some(U64::from(1)), "erc20 approve fail");

        Ok(receipt)
    }

    /// Returns TransactionReceipt of erc20 approve and erc20 deposit
    pub async fn deposit_erc20(
        &self,
        token_contract: Address,
        amount: BigUint,
        to: &Address,
    ) -> Result<(Vec<TransactionReceipt>, PriorityOp), anyhow::Error> {
        let approve_receipt = self.approve_erc20(token_contract, amount.clone()).await?;

        let data = self.main_contract_eth_client.encode_tx_data(
            "depositERC20",
            (token_contract, big_dec_to_u256(amount.clone()), *to),
        );
        let signed_tx = self
            .main_contract_eth_client
            .sign_prepared_tx(data, default_tx_options())
            .await
            .map_err(|e| format_err!("Deposit erc20 send err: {}", e))?;
        let eth = self.main_contract_eth_client.web3.eth();
        let receipt = send_raw_tx_wait_confirmation(eth, signed_tx.raw_tx).await?;
        let exec_result = ETHExecResult::new(receipt, &self.main_contract_eth_client.web3).await;
        let receipt = exec_result.success_result()?;
        let priority_op =
            priority_op_from_tx_logs(&receipt).expect("no priority op log in deposit erc20");
        Ok((vec![approve_receipt, receipt], priority_op))
    }

    pub async fn commit_block(&self, block: &Block) -> Result<ETHExecResult, anyhow::Error> {
        let witness_data = block.get_eth_witness_data();
        let data = self.main_contract_eth_client.encode_tx_data(
            "commitBlock",
            (
                u64::from(block.block_number),
                u64::from(block.fee_account),
                vec![block.get_eth_encoded_root()],
                block.get_eth_public_data(),
                witness_data.0,
                witness_data.1,
            ),
        );
        let signed_tx = self
            .main_contract_eth_client
<<<<<<< HEAD
            .sign_prepared_tx(
                data,
=======
            .sign_call_tx(
                "commitBlock",
                (
                    u64::from(*block.block_number),
                    u64::from(*block.fee_account),
                    vec![block.get_eth_encoded_root()],
                    block.get_eth_public_data(),
                    witness_data.0,
                    witness_data.1,
                ),
>>>>>>> 00430aa2
                Options::with(|f| f.gas = Some(U256::from(9 * 10u64.pow(6)))),
            )
            .await
            .map_err(|e| format_err!("Commit block send err: {}", e))?;

        let eth = self.main_contract_eth_client.web3.eth();
        let receipt = send_raw_tx_wait_confirmation(eth, signed_tx.raw_tx).await?;

        Ok(ETHExecResult::new(receipt, &self.main_contract_eth_client.web3).await)
    }

    // Verifies block using provided proof or empty proof if None is provided. (`DUMMY_VERIFIER` should be enabled on the contract).
    pub async fn verify_block(
        &self,
        block: &Block,
        proof: Option<EncodedProofPlonk>,
    ) -> Result<ETHExecResult, anyhow::Error> {
        let data = self.main_contract_eth_client.encode_tx_data(
            "verifyBlock",
            (
                u64::from(block.block_number),
                proof.unwrap_or_default().proof,
                block.get_withdrawals_data(),
            ),
        );
        let signed_tx = self
            .main_contract_eth_client
<<<<<<< HEAD
            .sign_prepared_tx(
                data,
=======
            .sign_call_tx(
                "verifyBlock",
                (
                    u64::from(*block.block_number),
                    proof.unwrap_or_default().proof,
                    block.get_withdrawals_data(),
                ),
>>>>>>> 00430aa2
                Options::with(|f| f.gas = Some(U256::from(10 * 10u64.pow(6)))),
            )
            .await
            .map_err(|e| format_err!("Verify block send err: {}", e))?;
        let eth = self.main_contract_eth_client.web3.eth();
        let receipt = send_raw_tx_wait_confirmation(eth, signed_tx.raw_tx).await?;
        Ok(ETHExecResult::new(receipt, &self.main_contract_eth_client.web3).await)
    }

    // Completes pending withdrawals.
    pub async fn complete_withdrawals(&self) -> Result<ETHExecResult, anyhow::Error> {
        let max_withdrawals_to_complete: u64 = 999;
        let data = self
            .main_contract_eth_client
            .encode_tx_data("completeWithdrawals", max_withdrawals_to_complete);
        let signed_tx = self
            .main_contract_eth_client
            .sign_prepared_tx(
                data,
                Options::with(|f| f.gas = Some(U256::from(9 * 10u64.pow(6)))),
            )
            .await
            .map_err(|e| format_err!("Complete withdrawals send err: {}", e))?;
        let eth = self.main_contract_eth_client.web3.eth();
        let receipt = send_raw_tx_wait_confirmation(eth, signed_tx.raw_tx).await?;

        Ok(ETHExecResult::new(receipt, &self.main_contract_eth_client.web3).await)
    }

    pub async fn revert_blocks(
        &self,
        blocks_to_revert: u64,
    ) -> Result<ETHExecResult, anyhow::Error> {
        let data = self
            .main_contract_eth_client
            .encode_tx_data("revertBlocks", blocks_to_revert);
        let signed_tx = self
            .main_contract_eth_client
            .sign_prepared_tx(
                data,
                Options::with(|f| f.gas = Some(U256::from(9 * 10u64.pow(6)))),
            )
            .await
            .map_err(|e| format_err!("Revert blocks send err: {}", e))?;
        let eth = self.main_contract_eth_client.web3.eth();
        let receipt = send_raw_tx_wait_confirmation(eth, signed_tx.raw_tx).await?;

        Ok(ETHExecResult::new(receipt, &self.main_contract_eth_client.web3).await)
    }

    pub async fn trigger_exodus_if_needed(&self) -> Result<ETHExecResult, anyhow::Error> {
        let data = self
            .main_contract_eth_client
            .encode_tx_data("triggerExodusIfNeeded", ());
        let signed_tx = self
            .main_contract_eth_client
            .sign_prepared_tx(data, default_tx_options())
            .await
            .map_err(|e| format_err!("Trigger exodus if needed send err: {}", e))?;
        let eth = self.main_contract_eth_client.web3.eth();
        let receipt = send_raw_tx_wait_confirmation(eth, signed_tx.raw_tx).await?;

        Ok(ETHExecResult::new(receipt, &self.main_contract_eth_client.web3).await)
    }

    pub async fn eth_block_number(&self) -> Result<u64, anyhow::Error> {
        Ok(self.main_contract_eth_client.block_number().await?.as_u64())
    }

    pub async fn auth_fact(
        &self,
        fact: &[u8],
        nonce: Nonce,
    ) -> Result<TransactionReceipt, anyhow::Error> {
        let data = self
            .main_contract_eth_client
            .encode_tx_data("setAuthPubkeyHash", (fact.to_vec(), u64::from(nonce)));
        let signed_tx = self
            .main_contract_eth_client
<<<<<<< HEAD
            .sign_prepared_tx(data, default_tx_options())
=======
            .sign_call_tx(
                "setAuthPubkeyHash",
                (fact.to_vec(), u64::from(*nonce)),
                default_tx_options(),
            )
>>>>>>> 00430aa2
            .await
            .map_err(|e| format_err!("AuthFact send err: {}", e))?;
        let eth = self.main_contract_eth_client.web3.eth();
        send_raw_tx_wait_confirmation(eth, signed_tx.raw_tx).await
    }
}

#[derive(Debug, Clone)]
pub struct ETHExecResult {
    success: bool,
    receipt: TransactionReceipt,
    revert_reason: String,
}

impl ETHExecResult {
    pub async fn new<T: Transport>(receipt: TransactionReceipt, web3: &Web3<T>) -> Self {
        let (success, revert_reason) = if receipt.status == Some(U64::from(1)) {
            (true, String::from(""))
        } else {
            let reason = get_revert_reason(&receipt, web3)
                .await
                .expect("Failed to get revert reason");
            (false, reason)
        };

        Self {
            success,
            revert_reason,
            receipt,
        }
    }

    pub fn success_result(self) -> Result<TransactionReceipt, anyhow::Error> {
        if self.success {
            Ok(self.receipt)
        } else {
            bail!(
                "revert reason: {}, tx: 0x{:x}",
                self.revert_reason,
                self.receipt.transaction_hash
            );
        }
    }

    pub fn expect_success(self) -> TransactionReceipt {
        let tx_hash = self.receipt.transaction_hash;
        self.success_result().unwrap_or_else(|e| {
            eprintln!("js revert reason:\n{}", js_revert_reason(&tx_hash));
            panic!("Expected transaction success: {}", e)
        })
    }

    pub fn expect_revert(self, code: &str) {
        if self.success {
            panic!(
                "Expected transaction fail, success instead, tx: 0x{:x}",
                self.receipt.transaction_hash
            );
        } else if self.revert_reason != code {
            panic!("Transaction failed with incorrect return code, expected: {}, found: {}, tx: 0x{:x}", code, self.revert_reason, self.receipt.transaction_hash);
        }
    }
}

/// Gets revert reason of failed transactions (i.e. if contract executes `require(false, "msg")` this function returns "msg")
async fn get_revert_reason<T: Transport>(
    receipt: &TransactionReceipt,
    web3: &Web3<T>,
) -> Result<String, anyhow::Error> {
    let tx = web3
        .eth()
        .transaction(TransactionId::Hash(receipt.transaction_hash))
        .await?;
    if let Some(Transaction {
        from,
        to: Some(to),
        gas,
        gas_price,
        value,
        input,
        ..
    }) = tx
    {
        // To get revert reason we have to make call to contract using the same args as function.
        let encoded_revert_reason = web3
            .eth()
            .call(
                CallRequest {
                    from: Some(from),
                    to: Some(to),
                    gas: Some(gas),
                    gas_price: Some(gas_price),
                    value: Some(value),
                    data: Some(input),
                },
                receipt.block_number.clone().map(BlockId::from),
            )
            .await?;

        // For some strange reason this could happen
        if encoded_revert_reason.0.len() < 4 {
            return Ok("".to_string());
        }
        // This function returns ABI encoded retrun value for function with signature "Error(string)"
        // we strip first 4 bytes because they encode function name "Error", the rest is encoded string.
        let encoded_string_without_function_hash = &encoded_revert_reason.0[4..];
        Ok(
            ethabi::decode(&[ParamType::String], encoded_string_without_function_hash)
                .map_err(|e| format_err!("ABI decode error {}", e))?
                .into_iter()
                .next()
                .unwrap()
                .to_string()
                .unwrap(),
        )
    } else {
        Ok("".to_string())
    }
}

async fn send_raw_tx_wait_confirmation<T: Transport>(
    eth: Eth<T>,
    raw_tx: Vec<u8>,
) -> Result<TransactionReceipt, anyhow::Error> {
    let tx_hash = eth
        .send_raw_transaction(raw_tx.into())
        .await
        .map_err(|e| format_err!("Failed to send raw tx: {}", e))?;
    loop {
        if let Some(receipt) = eth
            .transaction_receipt(tx_hash)
            .await
            .map_err(|e| format_err!("Failed to get receipt from eth node: {}", e))?
        {
            return Ok(receipt);
        }
    }
}

fn default_tx_options() -> Options {
    // Set the gas limit, so `eth_client` won't complain about it.
    Options {
        gas: Some(500_000.into()),
        ..Default::default()
    }
}

/// Get fee paid in wei for tx execution
pub async fn get_executed_tx_fee<T: Transport>(
    eth: Eth<T>,
    receipt: &TransactionReceipt,
) -> Result<BigUint, anyhow::Error> {
    let gas_used = receipt.gas_used.ok_or_else(|| {
        format_err!(
            "Not used gas in the receipt: 0x{:x?}",
            receipt.transaction_hash
        )
    })?;

    let tx = eth
        .transaction(TransactionId::Hash(receipt.transaction_hash))
        .await?
        .ok_or_else(|| format_err!("Transaction not found: 0x{:x?}", receipt.transaction_hash))?;

    Ok((gas_used * tx.gas_price).to_string().parse().unwrap())
}<|MERGE_RESOLUTION|>--- conflicted
+++ resolved
@@ -5,13 +5,15 @@
 use num::{BigUint, ToPrimitive};
 use std::convert::TryFrom;
 use std::str::FromStr;
-use web3::api::Eth;
-use web3::contract::Options;
-use web3::transports::Http;
-use web3::types::{
-    BlockId, CallRequest, Transaction, TransactionId, TransactionReceipt, H256, U128, U256, U64,
+use web3::{
+    api::Eth,
+    contract::Options,
+    transports::Http,
+    types::{
+        BlockId, CallRequest, Transaction, TransactionId, TransactionReceipt, H256, U128, U256, U64,
+    },
+    Transport, Web3,
 };
-use web3::{Transport, Web3};
 use zksync_contracts::{erc20_contract, zksync_contract};
 use zksync_crypto::proof::EncodedProofPlonk;
 use zksync_eth_client::ETHDirectClient;
@@ -123,19 +125,11 @@
     ) -> Result<(TransactionReceipt, PriorityOp), anyhow::Error> {
         let data = self
             .main_contract_eth_client
-            .encode_tx_data("fullExit", (u64::from(account_id), token_address));
-
-        let signed_tx = self
-            .main_contract_eth_client
-<<<<<<< HEAD
+            .encode_tx_data("fullExit", (u64::from(*account_id), token_address));
+
+        let signed_tx = self
+            .main_contract_eth_client
             .sign_prepared_tx(data, default_tx_options())
-=======
-            .sign_call_tx(
-                "fullExit",
-                (u64::from(*account_id), token_address),
-                default_tx_options(),
-            )
->>>>>>> 00430aa2
             .await
             .map_err(|e| format_err!("Full exit send err: {}", e))?;
         let eth = self.main_contract_eth_client.web3.eth();
@@ -165,28 +159,15 @@
         let data = self.main_contract_eth_client.encode_tx_data(
             "exit",
             (
-                u64::from(account_id),
-                u64::from(token_id),
+                u64::from(*account_id),
+                u64::from(*token_id),
                 U128::from(amount.to_u128().unwrap()),
                 proof.proof,
             ),
         );
         let signed_tx = self
             .main_contract_eth_client
-<<<<<<< HEAD
             .sign_prepared_tx(data, options)
-=======
-            .sign_call_tx(
-                "exit",
-                (
-                    u64::from(*account_id),
-                    u64::from(*token_id),
-                    U128::from(amount.to_u128().unwrap()),
-                    proof.proof,
-                ),
-                options,
-            )
->>>>>>> 00430aa2
             .await
             .map_err(|e| format_err!("Exit send err: {}", e))?;
 
@@ -376,8 +357,8 @@
         let data = self.main_contract_eth_client.encode_tx_data(
             "commitBlock",
             (
-                u64::from(block.block_number),
-                u64::from(block.fee_account),
+                u64::from(*block.block_number),
+                u64::from(*block.fee_account),
                 vec![block.get_eth_encoded_root()],
                 block.get_eth_public_data(),
                 witness_data.0,
@@ -386,21 +367,8 @@
         );
         let signed_tx = self
             .main_contract_eth_client
-<<<<<<< HEAD
             .sign_prepared_tx(
                 data,
-=======
-            .sign_call_tx(
-                "commitBlock",
-                (
-                    u64::from(*block.block_number),
-                    u64::from(*block.fee_account),
-                    vec![block.get_eth_encoded_root()],
-                    block.get_eth_public_data(),
-                    witness_data.0,
-                    witness_data.1,
-                ),
->>>>>>> 00430aa2
                 Options::with(|f| f.gas = Some(U256::from(9 * 10u64.pow(6)))),
             )
             .await
@@ -421,25 +389,15 @@
         let data = self.main_contract_eth_client.encode_tx_data(
             "verifyBlock",
             (
-                u64::from(block.block_number),
+                u64::from(*block.block_number),
                 proof.unwrap_or_default().proof,
                 block.get_withdrawals_data(),
             ),
         );
         let signed_tx = self
             .main_contract_eth_client
-<<<<<<< HEAD
             .sign_prepared_tx(
                 data,
-=======
-            .sign_call_tx(
-                "verifyBlock",
-                (
-                    u64::from(*block.block_number),
-                    proof.unwrap_or_default().proof,
-                    block.get_withdrawals_data(),
-                ),
->>>>>>> 00430aa2
                 Options::with(|f| f.gas = Some(U256::from(10 * 10u64.pow(6)))),
             )
             .await
@@ -516,18 +474,10 @@
     ) -> Result<TransactionReceipt, anyhow::Error> {
         let data = self
             .main_contract_eth_client
-            .encode_tx_data("setAuthPubkeyHash", (fact.to_vec(), u64::from(nonce)));
-        let signed_tx = self
-            .main_contract_eth_client
-<<<<<<< HEAD
+            .encode_tx_data("setAuthPubkeyHash", (fact.to_vec(), u64::from(*nonce)));
+        let signed_tx = self
+            .main_contract_eth_client
             .sign_prepared_tx(data, default_tx_options())
-=======
-            .sign_call_tx(
-                "setAuthPubkeyHash",
-                (fact.to_vec(), u64::from(*nonce)),
-                default_tx_options(),
-            )
->>>>>>> 00430aa2
             .await
             .map_err(|e| format_err!("AuthFact send err: {}", e))?;
         let eth = self.main_contract_eth_client.web3.eth();
