[package]
name = "zksync_prover_utils"
version = "1.0.0"
edition = "2018"
authors = ["The Matter Labs Team <hello@matterlabs.dev>"]
homepage = "https://zksync.io/"
repository = "https://github.com/matter-labs/zksync"
license = "Apache-2.0"
keywords = ["blockchain", "zksync"]
categories = ["cryptography"]


[dependencies]
zksync_circuit = { path = "../circuit", version = "1.0" }
zksync_crypto = { path = "../crypto", version = "1.0" }
zksync_basic_types = { path = "../basic_types", version = "1.0" }
zksync_types = { path = "../types", version = "1.0" }

lazy_static = "1.2.0"
anyhow = "1.0"
log = "0.4"
backoff = "0.1.6"
reqwest = { version = "0.10.6", features = ["blocking"] }
serde = "1.0"
<<<<<<< HEAD
serde_json = "1.0"
=======
num = { version = "0.3.1", features = ["serde"] }

[dev-dependencies]
zksync_storage = { path = "../../lib/storage", version = "1.0" }
zksync_utils = { path = "../../lib/utils", version = "1.0" }

serde_json = "1.0.0"
structopt = "0.3.20"
env_logger = "0.6"
tokio = { version = "0.2", features = ["full"] }
>>>>>>> 176362de
<|MERGE_RESOLUTION|>--- conflicted
+++ resolved
@@ -15,6 +15,7 @@
 zksync_crypto = { path = "../crypto", version = "1.0" }
 zksync_basic_types = { path = "../basic_types", version = "1.0" }
 zksync_types = { path = "../types", version = "1.0" }
+zksync_config = { path = "../config", version = "1.0" }
 
 lazy_static = "1.2.0"
 anyhow = "1.0"
@@ -22,9 +23,7 @@
 backoff = "0.1.6"
 reqwest = { version = "0.10.6", features = ["blocking"] }
 serde = "1.0"
-<<<<<<< HEAD
 serde_json = "1.0"
-=======
 num = { version = "0.3.1", features = ["serde"] }
 
 [dev-dependencies]
@@ -34,5 +33,4 @@
 serde_json = "1.0.0"
 structopt = "0.3.20"
 env_logger = "0.6"
-tokio = { version = "0.2", features = ["full"] }
->>>>>>> 176362de
+tokio = { version = "0.2", features = ["full"] }