mod pool;

// Built-in
use std::sync::{Arc, RwLock};
use std::thread;
use std::{net, time};
// External
use actix_web::{web, App, HttpResponse, HttpServer};
<<<<<<< HEAD
use futures::channel::mpsc;
use log::{error, info};
=======
use log::{error, info, trace};
>>>>>>> 22c1c36b
// Workspace deps
use crate::ThreadPanicNotify;
use prover::client;

struct AppState {
    connection_pool: storage::ConnectionPool,
    preparing_data_pool: Arc<RwLock<pool::ProversDataPool>>,
    prover_timeout: time::Duration,
}

impl AppState {
    fn access_storage(&self) -> actix_web::Result<storage::StorageProcessor> {
        self.connection_pool
            .access_storage()
            .map_err(actix_web::error::ErrorInternalServerError)
    }
}

fn register(
    data: web::Data<AppState>,
    r: web::Json<client::ProverReq>,
) -> actix_web::Result<String> {
    info!("register request for prover with name: {}", r.name);
    if r.name == "" {
        return Err(actix_web::error::ErrorBadRequest("empty name"));
    }
    let storage = data.access_storage()?;
    let id = storage
        .register_prover(&r.name)
        .map_err(actix_web::error::ErrorInternalServerError)?;
    Ok(id.to_string())
}

fn block_to_prove(
    data: web::Data<AppState>,
    r: web::Json<client::ProverReq>,
) -> actix_web::Result<HttpResponse> {
    trace!("request block to prove from worker: {}", r.name);
    if r.name == "" {
        return Err(actix_web::error::ErrorBadRequest("empty name"));
    }
    let storage = data.access_storage()?;
    let ret = storage
        .prover_run_for_next_commit(&r.name, data.prover_timeout)
        .map_err(|e| {
            error!("could not get next unverified commit operation: {}", e);
            actix_web::error::ErrorInternalServerError("storage layer error")
        })?;
    if let Some(prover_run) = ret {
        Ok(HttpResponse::Ok().json(client::BlockToProveRes {
            prover_run_id: prover_run.id,
            block: prover_run.block_number,
        }))
    } else {
        Ok(HttpResponse::Ok().json(client::BlockToProveRes {
            prover_run_id: 0,
            block: 0,
        }))
    }
}

fn prover_data(
    data: web::Data<AppState>,
    block: web::Json<i64>,
) -> actix_web::Result<HttpResponse> {
    info!("requesting prover_data for block {}", *block);
    let data_pool = data
        .preparing_data_pool
        .read()
        .expect("failed to get read lock on data");
    Ok(HttpResponse::Ok().json(data_pool.get(*block)))
}

fn working_on(
    data: web::Data<AppState>,
    r: web::Json<client::WorkingOnReq>,
) -> actix_web::Result<()> {
    trace!(
        "working on request for prover_run with id: {}",
        r.prover_run_id
    );
    let storage = data
        .connection_pool
        .access_storage()
        .map_err(actix_web::error::ErrorInternalServerError)?;
    storage
        .record_prover_is_working(r.prover_run_id)
        .map_err(|e| {
            error!("failed to record prover work in progress request: {}", e);
            actix_web::error::ErrorInternalServerError("storage layer error")
        })
}

fn publish(data: web::Data<AppState>, r: web::Json<client::PublishReq>) -> actix_web::Result<()> {
    info!("publish of a proof for block: {}", r.block);
    let storage = data
        .connection_pool
        .access_storage()
        .map_err(actix_web::error::ErrorInternalServerError)?;
    match storage.store_proof(r.block, &r.proof) {
        Ok(_) => {
            let mut data_pool = data
                .preparing_data_pool
                .write()
                .expect("failed to get write lock on data");
            data_pool.clean_up(r.block as i64);
            Ok(())
        }
        Err(e) => {
            error!("failed to store received proof: {}", e);
            Err(actix_web::error::ErrorInternalServerError(
                "storage layer error",
            ))
        }
    }
}

fn stopped(data: web::Data<AppState>, prover_id: web::Json<i32>) -> actix_web::Result<()> {
    info!(
        "prover sent stopped request with prover_run id: {}",
        prover_id
    );
    let storage = data
        .connection_pool
        .access_storage()
        .map_err(actix_web::error::ErrorInternalServerError)?;
    storage.record_prover_stop(*prover_id).map_err(|e| {
        error!("failed to record prover stop: {}", e);
        actix_web::error::ErrorInternalServerError("storage layer error")
    })
}

pub fn start_prover_server(
    connection_pool: storage::ConnectionPool,
    bind_to: net::SocketAddr,
    prover_timeout: time::Duration,
    rounds_interval: time::Duration,
    panic_notify: mpsc::Sender<bool>,
) {
    let panic_notify2 = panic_notify.clone();
    thread::Builder::new()
        .name("prover_server".to_string())
        .spawn(move || {
            let _panic_sentinel = ThreadPanicNotify(panic_notify);
            let data_pool = Arc::new(RwLock::new(pool::ProversDataPool::new()));
            let data_pool_copy = Arc::clone(&data_pool);
            let conn_pool_clone = connection_pool.clone();
            thread::Builder::new()
                .name("prover_server_pool".to_string())
                .spawn(move || {
                    let _panic_sentinel = ThreadPanicNotify(panic_notify2);
                    pool::maintain(conn_pool_clone, data_pool_copy, rounds_interval);
                })
                .expect("failed to start provers server");
            HttpServer::new(move || {
                App::new()
                    .wrap(actix_web::middleware::Logger::default())
                    .data(AppState {
                        connection_pool: connection_pool.clone(),
                        preparing_data_pool: Arc::clone(&data_pool),
                        prover_timeout,
                    })
                    .route("/register", web::post().to(register))
                    .route("/block_to_prove", web::get().to(block_to_prove))
                    .route("/working_on", web::post().to(working_on))
                    .route("/prover_data", web::get().to(prover_data))
                    .route("/publish", web::post().to(publish))
                    .route("/stopped", web::post().to(stopped))
            })
            .bind(&bind_to)
            .expect("failed to bind")
            .run()
            .expect("failed to run server");
        })
        .expect("failed to start prover server");
}<|MERGE_RESOLUTION|>--- conflicted
+++ resolved
@@ -6,12 +6,8 @@
 use std::{net, time};
 // External
 use actix_web::{web, App, HttpResponse, HttpServer};
-<<<<<<< HEAD
 use futures::channel::mpsc;
-use log::{error, info};
-=======
 use log::{error, info, trace};
->>>>>>> 22c1c36b
 // Workspace deps
 use crate::ThreadPanicNotify;
 use prover::client;
