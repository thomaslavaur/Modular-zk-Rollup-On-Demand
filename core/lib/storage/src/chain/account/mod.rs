--- conflicted
+++ resolved
@@ -3,11 +3,7 @@
 // External imports
 use sqlx::Acquire;
 // Workspace imports
-<<<<<<< HEAD
-use zksync_types::{Account, AccountId, AccountUpdates, Address, TokenId};
-=======
-use zksync_types::{Account, AccountId, AccountUpdates, Address, BlockNumber};
->>>>>>> 706670c2
+use zksync_types::{Account, AccountId, AccountUpdates, Address, BlockNumber, TokenId};
 // Local imports
 use self::records::*;
 use crate::diff::StorageAccountDiff;
@@ -345,7 +341,6 @@
         Ok(address)
     }
 
-<<<<<<< HEAD
     // This method does not have metrics, since it is used only for the
     // migration for the nft regenesis.
     // Remove this function once the regenesis is complete and the tool is not
@@ -368,7 +363,8 @@
             .await?;
 
         Ok(result)
-=======
+    }
+
     /// Obtains the last committed block that affects the account.
     pub async fn last_committed_block_with_update_for_acc(
         &mut self,
@@ -402,6 +398,5 @@
             start.elapsed()
         );
         Ok(BlockNumber(block_number as u32))
->>>>>>> 706670c2
     }
 }