import { BigNumber, BigNumberish, Contract, ContractTransaction, ethers } from 'ethers';
import { ErrorCode } from '@ethersproject/logger';
import { EthMessageSigner } from './eth-message-signer';
import { ETHProxy, Provider } from './provider';
import { Signer } from './signer';
import { BatchBuilder } from './batch-builder';
import {
    AccountState,
    Address,
    TokenLike,
    Nonce,
    PriorityOperationReceipt,
    TransactionReceipt,
    PubKeyHash,
    TxEthSignature,
    ChangePubKey,
    EthSignerType,
    SignedTransaction,
    Transfer,
    ForcedExit,
    Withdraw
} from './types';
import {
    ERC20_APPROVE_TRESHOLD,
    IERC20_INTERFACE,
    isTokenETH,
    MAX_ERC20_APPROVE_AMOUNT,
    getChangePubkeyMessage,
    SYNC_MAIN_CONTRACT_INTERFACE,
    getSignedBytesFromMessage,
    signMessagePersonalAPI,
    ERC20_DEPOSIT_GAS_LIMIT,
    getEthSignatureType,
    serializeTransfer
} from './utils';

const EthersErrorCode = ErrorCode;

class ZKSyncTxError extends Error {
    constructor(message: string, public value: PriorityOperationReceipt | TransactionReceipt) {
        super(message);
    }
}

export class Wallet {
    public provider: Provider;

    private constructor(
        public ethSigner: ethers.Signer,
        public ethMessageSigner: EthMessageSigner,
        public cachedAddress: Address,
        public signer?: Signer,
        public accountId?: number,
        public ethSignerType?: EthSignerType
    ) {}

    connect(provider: Provider) {
        this.provider = provider;
        return this;
    }

    static async fromEthSigner(
        ethWallet: ethers.Signer,
        provider: Provider,
        signer?: Signer,
        accountId?: number,
        ethSignerType?: EthSignerType
    ): Promise<Wallet> {
        if (signer == null) {
            const signerResult = await Signer.fromETHSignature(ethWallet);
            signer = signerResult.signer;
            ethSignerType = ethSignerType || signerResult.ethSignatureType;
        } else if (ethSignerType == null) {
            throw new Error('If you passed signer, you must also pass ethSignerType.');
        }

        const ethMessageSigner = new EthMessageSigner(ethWallet, ethSignerType);
        const wallet = new Wallet(
            ethWallet,
            ethMessageSigner,
            await ethWallet.getAddress(),
            signer,
            accountId,
            ethSignerType
        );

        wallet.connect(provider);
        return wallet;
    }

    static async fromEthSignerNoKeys(
        ethWallet: ethers.Signer,
        provider: Provider,
        accountId?: number,
        ethSignerType?: EthSignerType
    ): Promise<Wallet> {
        const ethMessageSigner = new EthMessageSigner(ethWallet, ethSignerType);
        const wallet = new Wallet(
            ethWallet,
            ethMessageSigner,
            await ethWallet.getAddress(),
            undefined,
            accountId,
            ethSignerType
        );
        wallet.connect(provider);
        return wallet;
    }

<<<<<<< HEAD
    async getEthMessageSignature(message: ethers.utils.BytesLike): Promise<TxEthSignature> {
        if (this.ethSignerType == null) {
            throw new Error('ethSignerType is unknown');
        }

        const signedBytes = getSignedBytesFromMessage(message, !this.ethSignerType.isSignedMsgPrefixed);

        const signature = await signMessagePersonalAPI(this.ethSigner, signedBytes);

        return {
            type: this.ethSignerType.verificationMethod === 'ECDSA' ? 'EthereumSignature' : 'EIP1271Signature',
            signature
        };
    }

    batchBuilder(nonce?: Nonce): BatchBuilder {
        return BatchBuilder.fromWallet(this, nonce);
    }

=======
>>>>>>> ace9a313
    async getTransfer(transfer: {
        to: Address;
        token: TokenLike;
        amount: BigNumberish;
        fee: BigNumberish;
        nonce: number;
    }): Promise<Transfer> {
        if (!this.signer) {
            throw new Error('ZKSync signer is required for sending zksync transactions.');
        }

        await this.setRequiredAccountIdFromServer('Transfer funds');

        const tokenId = this.provider.tokenSet.resolveTokenId(transfer.token);

        const transactionData = {
            accountId: this.accountId,
            from: this.address(),
            to: transfer.to,
            tokenId,
            amount: transfer.amount,
            fee: transfer.fee,
            nonce: transfer.nonce
        };

        return this.signer.signSyncTransfer(transactionData);
    }

    async signSyncTransfer(transfer: {
        to: Address;
        token: TokenLike;
        amount: BigNumberish;
        fee: BigNumberish;
        nonce: number;
    }): Promise<SignedTransaction> {
        const signedTransferTransaction = await this.getTransfer(transfer);

        const stringAmount = this.provider.tokenSet.formatToken(transfer.token, transfer.amount);
        const stringFee = this.provider.tokenSet.formatToken(transfer.token, transfer.fee);
        const stringToken = this.provider.tokenSet.resolveTokenSymbol(transfer.token);
        const txMessageEthSignature = await this.ethMessageSigner.ethSignTransfer({
            stringAmount,
            stringFee,
            stringToken,
            to: transfer.to,
            nonce: transfer.nonce,
            accountId: this.accountId
        });
        return {
            tx: signedTransferTransaction,
            ethereumSignature: txMessageEthSignature
        };
    }

    async getForcedExit(forcedExit: {
        target: Address;
        token: TokenLike;
        fee: BigNumberish;
        nonce: number;
    }): Promise<ForcedExit> {
        if (!this.signer) {
            throw new Error('ZKSync signer is required for sending zksync transactions.');
        }
        await this.setRequiredAccountIdFromServer('perform a Forced Exit');

        const tokenId = this.provider.tokenSet.resolveTokenId(forcedExit.token);

        const transactionData = {
            initiatorAccountId: this.accountId,
            target: forcedExit.target,
            tokenId,
            fee: forcedExit.fee,
            nonce: forcedExit.nonce
        };

        return await this.signer.signSyncForcedExit(transactionData);
    }

    async signSyncForcedExit(forcedExit: {
        target: Address;
        token: TokenLike;
        fee: BigNumberish;
        nonce: number;
    }): Promise<SignedTransaction> {
        const signedForcedExitTransaction = await this.getForcedExit(forcedExit);

        return {
            tx: signedForcedExitTransaction
        };
    }

    async syncForcedExit(forcedExit: {
        target: Address;
        token: TokenLike;
        fee?: BigNumberish;
        nonce?: Nonce;
    }): Promise<Transaction> {
        forcedExit.nonce = forcedExit.nonce != null ? await this.getNonce(forcedExit.nonce) : await this.getNonce();
        if (forcedExit.fee == null) {
            // Fee for forced exit is defined by `Withdraw` transaction type (as it's essentially just a forced withdraw).
            const fullFee = await this.provider.getTransactionFee('Withdraw', forcedExit.target, forcedExit.token);
            forcedExit.fee = fullFee.totalFee;
        }

        const signedForcedExitTransaction = await this.signSyncForcedExit(forcedExit as any);
        return submitSignedTransaction(signedForcedExitTransaction, this.provider);
    }

    // Note that in syncMultiTransfer, unlike in syncTransfer,
    // users need to specify the fee for each transaction.
    // The main reason is that multitransfer enables paying fees
    // in multiple tokens, (as long as the total sum
    // of fees is enough to cover up the fees for all of the transactions).
    // That might bring an inattentive user in a trouble like the following:
    //
    // A user wants to submit transactions in multiple tokens and
    // wants to pay the fees with only some of them. If the user forgets
    // to set the fees' value to 0 for transactions with tokens
    // he won't pay the fee with, then this user will overpay a lot.
    //
    // That's why we want the users to be explicit about fees in multitransfers.
    async syncMultiTransfer(
        transfers: {
            to: Address;
            token: TokenLike;
            amount: BigNumberish;
            fee: BigNumberish;
            nonce?: Nonce;
        }[]
    ): Promise<Transaction[]> {
        if (!this.signer) {
            throw new Error('ZKSync signer is required for sending zksync transactions.');
        }

        if (transfers.length == 0) return [];

        await this.setRequiredAccountIdFromServer('Transfer funds');

        let batch = [];
        let bytes = new Uint8Array([]);

        let nextNonce = transfers[0].nonce != null ? await this.getNonce(transfers[0].nonce) : await this.getNonce();

        for (let i = 0; i < transfers.length; i++) {
            const transfer = transfers[i];
            const nonce = nextNonce;
            nextNonce += 1;

            const tx: Transfer = await this.getTransfer({
                to: transfer.to,
                token: transfer.token,
                amount: transfer.amount,
                fee: transfer.fee,
                nonce
            });

            bytes = ethers.utils.concat([bytes, serializeTransfer(tx)]);
            batch.push({ tx, signature: null });
        }
        const hash = ethers.utils.keccak256(bytes).slice(2);
        const message = Uint8Array.from(Buffer.from(hash, 'hex'));
        const ethSignature = await this.ethMessageSigner.getEthMessageSignature(message);

        const transactionHashes = await this.provider.submitTxsBatch(batch, [ethSignature]);
        return transactionHashes.map((txHash, idx) => new Transaction(batch[idx], txHash, this.provider));
    }

    async syncTransfer(transfer: {
        to: Address;
        token: TokenLike;
        amount: BigNumberish;
        fee?: BigNumberish;
        nonce?: Nonce;
    }): Promise<Transaction> {
        transfer.nonce = transfer.nonce != null ? await this.getNonce(transfer.nonce) : await this.getNonce();

        if (transfer.fee == null) {
            const fullFee = await this.provider.getTransactionFee('Transfer', transfer.to, transfer.token);
            transfer.fee = fullFee.totalFee;
        }
        const signedTransferTransaction = await this.signSyncTransfer(transfer as any);
        return submitSignedTransaction(signedTransferTransaction, this.provider);
    }

    async getWithdrawFromSyncToEthereum(withdraw: {
        ethAddress: string;
        token: TokenLike;
        amount: BigNumberish;
        fee: BigNumberish;
        nonce: number;
    }): Promise<Withdraw> {
        if (!this.signer) {
            throw new Error('ZKSync signer is required for sending zksync transactions.');
        }
        await this.setRequiredAccountIdFromServer('Withdraw funds');

        const tokenId = this.provider.tokenSet.resolveTokenId(withdraw.token);
        const transactionData = {
            accountId: this.accountId,
            from: this.address(),
            ethAddress: withdraw.ethAddress,
            tokenId,
            amount: withdraw.amount,
            fee: withdraw.fee,
            nonce: withdraw.nonce
        };

        return await this.signer.signSyncWithdraw(transactionData);
    }

    async signWithdrawFromSyncToEthereum(withdraw: {
        ethAddress: string;
        token: TokenLike;
        amount: BigNumberish;
        fee: BigNumberish;
        nonce: number;
    }): Promise<SignedTransaction> {
        const signedWithdrawTransaction = await this.getWithdrawFromSyncToEthereum(withdraw);

        const stringAmount = this.provider.tokenSet.formatToken(withdraw.token, withdraw.amount);
        const stringFee = this.provider.tokenSet.formatToken(withdraw.token, withdraw.fee);
        const stringToken = this.provider.tokenSet.resolveTokenSymbol(withdraw.token);
        const txMessageEthSignature = await this.ethMessageSigner.ethSignWithdraw({
            stringAmount,
            stringFee,
            stringToken,
            ethAddress: withdraw.ethAddress,
            nonce: withdraw.nonce,
            accountId: this.accountId
        });

        return {
            tx: signedWithdrawTransaction,
            ethereumSignature: txMessageEthSignature
        };
    }

    async withdrawFromSyncToEthereum(withdraw: {
        ethAddress: string;
        token: TokenLike;
        amount: BigNumberish;
        fee?: BigNumberish;
        nonce?: Nonce;
        fastProcessing?: boolean;
    }): Promise<Transaction> {
        withdraw.nonce = withdraw.nonce != null ? await this.getNonce(withdraw.nonce) : await this.getNonce();

        if (withdraw.fee == null) {
            const feeType = withdraw.fastProcessing === true ? 'FastWithdraw' : 'Withdraw';

            const fullFee = await this.provider.getTransactionFee(feeType, withdraw.ethAddress, withdraw.token);
            withdraw.fee = fullFee.totalFee;
        }

        const signedWithdrawTransaction = await this.signWithdrawFromSyncToEthereum(withdraw as any);

        return submitSignedTransaction(signedWithdrawTransaction, this.provider, withdraw.fastProcessing);
    }

    async isSigningKeySet(): Promise<boolean> {
        if (!this.signer) {
            throw new Error('ZKSync signer is required for current pubkey calculation.');
        }
        const currentPubKeyHash = await this.getCurrentPubKeyHash();
        const signerPubKeyHash = await this.signer.pubKeyHash();
        return currentPubKeyHash === signerPubKeyHash;
    }

    async getChangePubKey(changePubKey: {
        feeToken: TokenLike;
        fee: BigNumberish;
        nonce: number;
        onchainAuth: boolean;
    }): Promise<ChangePubKey> {
        if (!this.signer) {
            throw new Error('ZKSync signer is required for current pubkey calculation.');
        }

        const feeTokenId = this.provider.tokenSet.resolveTokenId(changePubKey.feeToken);
<<<<<<< HEAD
        await this.setRequiredAccountIdFromServer('Set Signing Key');

=======
        const newPubKeyHash = await this.signer.pubKeyHash();

        await this.setRequiredAccountIdFromServer('Set Signing Key');

        let ethSignature = null;
        if (!changePubKey.onchainAuth) {
            const ethSignData = await this.ethMessageSigner.ethSignChangePubKey({
                pubKeyHash: newPubKeyHash,
                nonce: changePubKey.nonce,
                accountId: this.accountId
            });

            ethSignature = ethSignData.signature;
        }

>>>>>>> ace9a313
        const changePubKeyTx: ChangePubKey = await this.signer.signSyncChangePubKey({
            accountId: this.accountId,
            account: this.address(),
            newPkHash: await this.signer.pubKeyHash(),
            nonce: changePubKey.nonce,
            feeTokenId,
            fee: BigNumber.from(changePubKey.fee).toString()
        });

        return changePubKeyTx;
    }

    async signSetSigningKey(changePubKey: {
        feeToken: TokenLike;
        fee: BigNumberish;
        nonce: number;
        onchainAuth: boolean;
    }): Promise<SignedTransaction> {
        const changePubKeyTx = await this.getChangePubKey(changePubKey);

        const newPubKeyHash = await this.signer.pubKeyHash();

        const changePubKeyMessage = getChangePubkeyMessage(newPubKeyHash, changePubKey.nonce, this.accountId);
        const ethSignature = changePubKey.onchainAuth
            ? null
            : (await this.getEthMessageSignature(changePubKeyMessage)).signature;

        changePubKeyTx.ethSignature = ethSignature;

        return {
            tx: changePubKeyTx
        };
    }

    async setSigningKey(changePubKey: {
        feeToken: TokenLike;
        fee?: BigNumberish;
        nonce?: Nonce;
        onchainAuth?: boolean;
    }): Promise<Transaction> {
        changePubKey.nonce =
            changePubKey.nonce != null ? await this.getNonce(changePubKey.nonce) : await this.getNonce();

        if (changePubKey.onchainAuth == null) {
            changePubKey.onchainAuth = false;
        }

        if (changePubKey.fee == null) {
            changePubKey.fee = 0;

            const feeType = {
                ChangePubKey: {
                    onchainPubkeyAuth: changePubKey.onchainAuth
                }
            };
            const fullFee = await this.provider.getTransactionFee(feeType, this.address(), changePubKey.feeToken);
            changePubKey.fee = fullFee.totalFee;
        }

        const txData = await this.signSetSigningKey(changePubKey as any);

        const currentPubKeyHash = await this.getCurrentPubKeyHash();
        if (currentPubKeyHash === (txData.tx as ChangePubKey).newPkHash) {
            throw new Error('Current signing key is already set');
        }

        return submitSignedTransaction(txData, this.provider);
    }

    async isOnchainAuthSigningKeySet(nonce: Nonce = 'committed'): Promise<boolean> {
        const mainZkSyncContract = new Contract(
            this.provider.contractAddress.mainContract,
            SYNC_MAIN_CONTRACT_INTERFACE,
            this.ethSigner
        );

        const numNonce = await this.getNonce(nonce);
        try {
            const onchainAuthFact = await mainZkSyncContract.authFacts(this.address(), numNonce);
            return onchainAuthFact !== '0x0000000000000000000000000000000000000000000000000000000000000000';
        } catch (e) {
            this.modifyEthersError(e);
        }
    }

    async onchainAuthSigningKey(
        nonce: Nonce = 'committed',
        ethTxOptions?: ethers.providers.TransactionRequest
    ): Promise<ContractTransaction> {
        if (!this.signer) {
            throw new Error('ZKSync signer is required for current pubkey calculation.');
        }

        const currentPubKeyHash = await this.getCurrentPubKeyHash();
        const newPubKeyHash = await this.signer.pubKeyHash();

        if (currentPubKeyHash === newPubKeyHash) {
            throw new Error('Current PubKeyHash is the same as new');
        }

        const numNonce = await this.getNonce(nonce);

        const mainZkSyncContract = new Contract(
            this.provider.contractAddress.mainContract,
            SYNC_MAIN_CONTRACT_INTERFACE,
            this.ethSigner
        );

        try {
            return mainZkSyncContract.setAuthPubkeyHash(newPubKeyHash.replace('sync:', '0x'), numNonce, {
                gasLimit: BigNumber.from('200000'),
                ...ethTxOptions
            });
        } catch (e) {
            this.modifyEthersError(e);
        }
    }

    async getCurrentPubKeyHash(): Promise<PubKeyHash> {
        return (await this.provider.getState(this.address())).committed.pubKeyHash;
    }

    async getNonce(nonce: Nonce = 'committed'): Promise<number> {
        if (nonce === 'committed') {
            return (await this.provider.getState(this.address())).committed.nonce;
        } else if (typeof nonce === 'number') {
            return nonce;
        }
    }

    async getAccountId(): Promise<number | undefined> {
        return (await this.provider.getState(this.address())).id;
    }

    address(): Address {
        return this.cachedAddress;
    }

    async getAccountState(): Promise<AccountState> {
        return this.provider.getState(this.address());
    }

    async getBalance(token: TokenLike, type: 'committed' | 'verified' = 'committed'): Promise<BigNumber> {
        const accountState = await this.getAccountState();
        const tokenSymbol = this.provider.tokenSet.resolveTokenSymbol(token);
        let balance: BigNumberish;
        if (type === 'committed') {
            balance = accountState.committed.balances[tokenSymbol] || '0';
        } else {
            balance = accountState.verified.balances[tokenSymbol] || '0';
        }
        return BigNumber.from(balance);
    }

    async getEthereumBalance(token: TokenLike): Promise<BigNumber> {
        let balance: BigNumber;
        if (isTokenETH(token)) {
            balance = await this.ethSigner.provider.getBalance(this.cachedAddress);
        } else {
            const erc20contract = new Contract(
                this.provider.tokenSet.resolveTokenAddress(token),
                IERC20_INTERFACE,
                this.ethSigner
            );
            try {
                balance = await erc20contract.balanceOf(this.cachedAddress);
            } catch (e) {
                this.modifyEthersError(e);
            }
        }
        return balance;
    }

    async isERC20DepositsApproved(
        token: TokenLike,
        erc20ApproveThreshold: BigNumber = ERC20_APPROVE_TRESHOLD
    ): Promise<boolean> {
        if (isTokenETH(token)) {
            throw Error('ETH token does not need approval.');
        }
        const tokenAddress = this.provider.tokenSet.resolveTokenAddress(token);
        const erc20contract = new Contract(tokenAddress, IERC20_INTERFACE, this.ethSigner);
        try {
            const currentAllowance = await erc20contract.allowance(
                this.address(),
                this.provider.contractAddress.mainContract
            );
            return BigNumber.from(currentAllowance).gte(erc20ApproveThreshold);
        } catch (e) {
            this.modifyEthersError(e);
        }
    }

    async approveERC20TokenDeposits(
        token: TokenLike,
        max_erc20_approve_amount: BigNumber = MAX_ERC20_APPROVE_AMOUNT
    ): Promise<ContractTransaction> {
        if (isTokenETH(token)) {
            throw Error('ETH token does not need approval.');
        }
        const tokenAddress = this.provider.tokenSet.resolveTokenAddress(token);
        const erc20contract = new Contract(tokenAddress, IERC20_INTERFACE, this.ethSigner);

        try {
            return erc20contract.approve(this.provider.contractAddress.mainContract, max_erc20_approve_amount);
        } catch (e) {
            this.modifyEthersError(e);
        }
    }

    async depositToSyncFromEthereum(deposit: {
        depositTo: Address;
        token: TokenLike;
        amount: BigNumberish;
        ethTxOptions?: ethers.providers.TransactionRequest;
        approveDepositAmountForERC20?: boolean;
    }): Promise<ETHOperation> {
        const gasPrice = await this.ethSigner.provider.getGasPrice();

        const mainZkSyncContract = new Contract(
            this.provider.contractAddress.mainContract,
            SYNC_MAIN_CONTRACT_INTERFACE,
            this.ethSigner
        );

        let ethTransaction;

        if (isTokenETH(deposit.token)) {
            try {
                ethTransaction = await mainZkSyncContract.depositETH(deposit.depositTo, {
                    value: BigNumber.from(deposit.amount),
                    gasLimit: BigNumber.from('200000'),
                    gasPrice,
                    ...deposit.ethTxOptions
                });
            } catch (e) {
                this.modifyEthersError(e);
            }
        } else {
            const tokenAddress = this.provider.tokenSet.resolveTokenAddress(deposit.token);
            // ERC20 token deposit
            const erc20contract = new Contract(tokenAddress, IERC20_INTERFACE, this.ethSigner);
            let nonce: number;
            if (deposit.approveDepositAmountForERC20) {
                try {
                    const approveTx = await erc20contract.approve(
                        this.provider.contractAddress.mainContract,
                        deposit.amount
                    );
                    nonce = approveTx.nonce + 1;
                } catch (e) {
                    this.modifyEthersError(e);
                }
            }
            const args = [
                tokenAddress,
                deposit.amount,
                deposit.depositTo,
                {
                    nonce,
                    gasPrice,
                    ...deposit.ethTxOptions
                } as ethers.providers.TransactionRequest
            ];

            // We set gas limit only if user does not set it using ethTxOptions.
            const txRequest = args[args.length - 1] as ethers.providers.TransactionRequest;
            if (txRequest.gasLimit == null) {
                try {
                    const gasEstimate = await mainZkSyncContract.estimateGas.depositERC20(...args).then(
                        (estimate) => estimate,
                        (_err) => BigNumber.from('0')
                    );
                    txRequest.gasLimit = gasEstimate.gte(ERC20_DEPOSIT_GAS_LIMIT)
                        ? gasEstimate
                        : ERC20_DEPOSIT_GAS_LIMIT;
                    args[args.length - 1] = txRequest;
                } catch (e) {
                    this.modifyEthersError(e);
                }
            }

            try {
                ethTransaction = await mainZkSyncContract.depositERC20(...args);
            } catch (e) {
                this.modifyEthersError(e);
            }
        }

        return new ETHOperation(ethTransaction, this.provider);
    }

    async emergencyWithdraw(withdraw: {
        token: TokenLike;
        accountId?: number;
        ethTxOptions?: ethers.providers.TransactionRequest;
    }): Promise<ETHOperation> {
        const gasPrice = await this.ethSigner.provider.getGasPrice();
        const ethProxy = new ETHProxy(this.ethSigner.provider, this.provider.contractAddress);

        let accountId: number;
        if (withdraw.accountId != null) {
            accountId = withdraw.accountId;
        } else if (this.accountId !== undefined) {
            accountId = this.accountId;
        } else {
            const accountState = await this.getAccountState();
            if (!accountState.id) {
                throw new Error("Can't resolve account id from the zkSync node");
            }
            accountId = accountState.id;
        }

        const mainZkSyncContract = new Contract(
            ethProxy.contractAddress.mainContract,
            SYNC_MAIN_CONTRACT_INTERFACE,
            this.ethSigner
        );

        const tokenAddress = this.provider.tokenSet.resolveTokenAddress(withdraw.token);
        try {
            const ethTransaction = await mainZkSyncContract.fullExit(accountId, tokenAddress, {
                gasLimit: BigNumber.from('500000'),
                gasPrice,
                ...withdraw.ethTxOptions
            });
            return new ETHOperation(ethTransaction, this.provider);
        } catch (e) {
            this.modifyEthersError(e);
        }
    }

    private modifyEthersError(error: any): never {
        if (this.ethSigner instanceof ethers.providers.JsonRpcSigner) {
            // List of errors that can be caused by user's actions, which have to be forwarded as-is.
            const correct_errors = [
                EthersErrorCode.NONCE_EXPIRED,
                EthersErrorCode.INSUFFICIENT_FUNDS,
                EthersErrorCode.REPLACEMENT_UNDERPRICED,
                EthersErrorCode.UNPREDICTABLE_GAS_LIMIT
            ];
            if (!correct_errors.includes(error.code)) {
                // This is an error which we don't expect
                error.message = `Ethereum smart wallet JSON RPC server returned the following error while executing an operation: "${error.message}". Please contact your smart wallet support for help.`;
            }
        }

        throw error;
    }

    private async setRequiredAccountIdFromServer(actionName: string) {
        if (this.accountId === undefined) {
            const accountIdFromServer = await this.getAccountId();
            if (accountIdFromServer == null) {
                throw new Error(`Failed to ${actionName}: Account does not exist in the zkSync network`);
            } else {
                this.accountId = accountIdFromServer;
            }
        }
    }
}

class ETHOperation {
    state: 'Sent' | 'Mined' | 'Committed' | 'Verified' | 'Failed';
    error?: ZKSyncTxError;
    priorityOpId?: BigNumber;

    constructor(public ethTx: ContractTransaction, public zkSyncProvider: Provider) {
        this.state = 'Sent';
    }

    async awaitEthereumTxCommit() {
        if (this.state !== 'Sent') return;

        const txReceipt = await this.ethTx.wait();
        for (const log of txReceipt.logs) {
            try {
                const priorityQueueLog = SYNC_MAIN_CONTRACT_INTERFACE.parseLog(log);
                if (priorityQueueLog && priorityQueueLog.args.serialId != null) {
                    this.priorityOpId = priorityQueueLog.args.serialId;
                }
            } catch {}
        }
        if (!this.priorityOpId) {
            throw new Error('Failed to parse tx logs');
        }

        this.state = 'Mined';
        return txReceipt;
    }

    async awaitReceipt(): Promise<PriorityOperationReceipt> {
        this.throwErrorIfFailedState();

        await this.awaitEthereumTxCommit();
        if (this.state !== 'Mined') return;
        const receipt = await this.zkSyncProvider.notifyPriorityOp(this.priorityOpId.toNumber(), 'COMMIT');

        if (!receipt.executed) {
            this.setErrorState(new ZKSyncTxError('Priority operation failed', receipt));
            this.throwErrorIfFailedState();
        }

        this.state = 'Committed';
        return receipt;
    }

    async awaitVerifyReceipt(): Promise<PriorityOperationReceipt> {
        await this.awaitReceipt();
        if (this.state !== 'Committed') return;

        const receipt = await this.zkSyncProvider.notifyPriorityOp(this.priorityOpId.toNumber(), 'VERIFY');

        this.state = 'Verified';

        return receipt;
    }

    private setErrorState(error: ZKSyncTxError) {
        this.state = 'Failed';
        this.error = error;
    }

    private throwErrorIfFailedState() {
        if (this.state === 'Failed') throw this.error;
    }
}

class Transaction {
    state: 'Sent' | 'Committed' | 'Verified' | 'Failed';
    error?: ZKSyncTxError;

    constructor(public txData, public txHash: string, public sidechainProvider: Provider) {
        this.state = 'Sent';
    }

    async awaitReceipt(): Promise<TransactionReceipt> {
        this.throwErrorIfFailedState();

        if (this.state !== 'Sent') return;

        const receipt = await this.sidechainProvider.notifyTransaction(this.txHash, 'COMMIT');

        if (!receipt.success) {
            this.setErrorState(new ZKSyncTxError(`zkSync transaction failed: ${receipt.failReason}`, receipt));
            this.throwErrorIfFailedState();
        }

        this.state = 'Committed';
        return receipt;
    }

    async awaitVerifyReceipt(): Promise<TransactionReceipt> {
        await this.awaitReceipt();
        const receipt = await this.sidechainProvider.notifyTransaction(this.txHash, 'VERIFY');

        this.state = 'Verified';
        return receipt;
    }

    private setErrorState(error: ZKSyncTxError) {
        this.state = 'Failed';
        this.error = error;
    }

    private throwErrorIfFailedState() {
        if (this.state === 'Failed') throw this.error;
    }
}

export async function submitSignedTransaction(
    signedTx: SignedTransaction,
    provider: Provider,
    fastProcessing?: boolean
): Promise<Transaction> {
    const transactionHash = await provider.submitTx(signedTx.tx, signedTx.ethereumSignature, fastProcessing);
    return new Transaction(signedTx, transactionHash, provider);
}

export async function submitSignedTransactionsBatch(
    provider: Provider,
    signedTxs: SignedTransaction[],
    ethSignatures?: TxEthSignature[]
): Promise<Transaction[]> {
    const transactionHashes = await provider.submitTxsBatch(
        signedTxs.map((tx) => {
            return { tx: tx.tx, signature: tx.ethereumSignature };
        }),
        ethSignatures
    );
    return transactionHashes.map((txHash, idx) => new Transaction(signedTxs[idx], txHash, provider));
}<|MERGE_RESOLUTION|>--- conflicted
+++ resolved
@@ -107,7 +107,6 @@
         return wallet;
     }
 
-<<<<<<< HEAD
     async getEthMessageSignature(message: ethers.utils.BytesLike): Promise<TxEthSignature> {
         if (this.ethSignerType == null) {
             throw new Error('ethSignerType is unknown');
@@ -127,8 +126,6 @@
         return BatchBuilder.fromWallet(this, nonce);
     }
 
-=======
->>>>>>> ace9a313
     async getTransfer(transfer: {
         to: Address;
         token: TokenLike;
@@ -408,12 +405,6 @@
         }
 
         const feeTokenId = this.provider.tokenSet.resolveTokenId(changePubKey.feeToken);
-<<<<<<< HEAD
-        await this.setRequiredAccountIdFromServer('Set Signing Key');
-
-=======
-        const newPubKeyHash = await this.signer.pubKeyHash();
-
         await this.setRequiredAccountIdFromServer('Set Signing Key');
 
         let ethSignature = null;
@@ -427,7 +418,6 @@
             ethSignature = ethSignData.signature;
         }
 
->>>>>>> ace9a313
         const changePubKeyTx: ChangePubKey = await this.signer.signSyncChangePubKey({
             accountId: this.accountId,
             account: this.address(),
