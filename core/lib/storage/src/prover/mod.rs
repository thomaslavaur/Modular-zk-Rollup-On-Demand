// Built-in deps
use std::time::{self, Instant};
// External imports
use sqlx::Done;
// Workspace imports
use zksync_types::BlockNumber;
// Local imports
use self::records::{
    ActiveProver, ProverRun, StorageProverJobQueue, StoredAggregatedProof, StoredProof,
};
use crate::prover::records::StorageBlockWitness;
use crate::{chain::block::BlockSchema, QueryResult, StorageProcessor};
use zksync_crypto::proof::{AggregatedProof, SingleProof};
use zksync_types::prover::{ProverJob, ProverJobStatus, ProverJobType};

pub mod records;

/// Prover schema is capable of handling the prover-related informations,
/// such as started prover jobs, registered provers and proofs for blocks.
#[derive(Debug)]
pub struct ProverSchema<'a, 'c>(pub &'a mut StorageProcessor<'c>);

impl<'a, 'c> ProverSchema<'a, 'c> {
    /// Returns the amount of blocks which await for proof, but have
    /// no assigned prover run.
    pub async fn pending_jobs_count(&mut self) -> QueryResult<u32> {
        let start = Instant::now();
        let pending_jobs_count = sqlx::query!(
            "SELECT COUNT(*) FROM prover_job_queue WHERE job_status = $1",
            ProverJobStatus::Idle.to_number()
        )
        .fetch_one(self.0.conn())
        .await?
        .count
        .unwrap_or(0) as u32;
        metrics::histogram!("sql", start.elapsed(), "prover" => "pending_jobs_count");
        Ok(pending_jobs_count)
    }

    pub async fn add_prover_job_to_job_queue(
        &mut self,
        first_block: BlockNumber,
        last_block: BlockNumber,
        job_data: serde_json::Value,
        job_priority: i32,
        job_type: ProverJobType,
    ) -> QueryResult<()> {
        sqlx::query!(
        "
          WITH job_values as (
            SELECT $1::int4, $2::int4, $3::text, 'server_add_job', $4::int8, $5::int8, $6::jsonb
            WHERE NOT EXISTS (SELECT * FROM prover_job_queue WHERE first_block = $4 and last_block = $5 and job_type = $3 LIMIT 1)
          ) 
          INSERT INTO prover_job_queue (job_status, job_priority, job_type, updated_by, first_block, last_block, job_data) 
          SELECT * from job_values
        ",
            ProverJobStatus::Idle.to_number(),
            job_priority,
            job_type.to_string(),
            i64::from(first_block),
            i64::from(last_block),
            job_data,
        ).execute(self.0.conn()).await?;
        Ok(())
    }
    //
    pub async fn mark_stale_jobs_as_idle(&mut self) -> QueryResult<()> {
        sqlx::query!(
            "UPDATE prover_job_queue SET (job_status, updated_at, updated_by) = ($1, now(), 'server_clean_idle')
            WHERE job_status = $2 and (now() - updated_at) >= interval '120 seconds'",
            ProverJobStatus::Idle.to_number(),
            ProverJobStatus::InProgress.to_number(),
        )
        .execute(self.0.conn())
        .await?;
        Ok(())
    }

    pub async fn get_idle_prover_job_from_job_queue(&mut self) -> QueryResult<Option<ProverJob>> {
        let start = Instant::now();
        // Select the block to prove.
        let mut transaction = self.0.start_transaction().await?;
        sqlx::query!("LOCK TABLE prover_job_queue IN EXCLUSIVE MODE")
            .execute(transaction.conn())
            .await?;

<<<<<<< HEAD
        let prover_job_queue = sqlx::query_as!(
            StorageProverJobQueue,
=======
        // Find the block that satisfies the following criteria:
        // - Block number is greater than the index of last verified block.
        // - There is no proof for block.
        // - Either there is no ongoing job for the block, or the job exceeded the timeout.
        // Return the index of such a block.

        // TODO: Prover gone interval is hard-coded (ZKS-103).
        // Is it critical?
        let job = sqlx::query!(
>>>>>>> 42aab50c
            r#"
                SELECT * FROM prover_job_queue
                WHERE job_status = $1
                ORDER BY (job_priority, id, first_block)
                LIMIT 1
            "#,
            ProverJobStatus::Idle.to_number()
        )
        .fetch_optional(transaction.conn())
        .await?;

        let prover_job = if let Some(job) = prover_job_queue {
            sqlx::query!(
                r#"
                UPDATE prover_job_queue 
                SET (job_status, updated_at, updated_by) = ($1, now(), 'server_give_job')
                WHERE id = $2;
            "#,
                ProverJobStatus::InProgress.to_number(),
                job.id,
            )
            .execute(transaction.conn())
            .await?;

            Some(ProverJob::new(
                job.id,
                job.first_block as BlockNumber,
                job.last_block as BlockNumber,
                job.job_data,
            ))
        } else {
            None
        };
        transaction.commit().await?;
        Ok(prover_job)
    }

    /// Updates the state of ongoing prover job.
    pub async fn record_prover_is_working(
        &mut self,
        job_id: i32,
        prover_name: &str,
    ) -> QueryResult<()> {
        let start = Instant::now();
        sqlx::query!(
            "UPDATE prover_job_queue 
            SET (updated_at, updated_by) = (now(), $1)
            WHERE id = $2",
            prover_name.to_string(),
            job_id,
        )
        .execute(self.0.conn())
        .await?;

        metrics::histogram!("sql", start.elapsed(), "prover" => "record_prover_is_working");
        Ok(())
    }

    /// Marks the prover as stopped.
    pub async fn record_prover_stop(&mut self, prover_name: &str) -> QueryResult<()> {
        let start = Instant::now();
<<<<<<< HEAD
=======
        // TODO: It seems that it isn't actually checked if the prover has been stopped
        // anywhere. And also it doesn't seem that prover can be restored from the stopped
        // state (ZKS-117).
>>>>>>> 42aab50c
        sqlx::query!(
            "UPDATE prover_job_queue 
            SET (updated_at, job_status) = (now(), $1)
            WHERE updated_by = $2 and job_status = $3",
            ProverJobStatus::Idle.to_number(),
            prover_name,
            ProverJobStatus::InProgress.to_number()
        )
        .execute(self.0.conn())
        .await?;

        metrics::histogram!("sql", start.elapsed(), "prover" => "record_prover_stop");
        Ok(())
    }

    /// Stores the proof for a block.
    pub async fn store_proof(
        &mut self,
        job_id: i32,
        block_number: BlockNumber,
        proof: &SingleProof,
    ) -> QueryResult<usize> {
        let start = Instant::now();
        let mut transaction = self.0.start_transaction().await?;
        sqlx::query!(
            "UPDATE prover_job_queue
            SET (updated_at, job_status, updated_by) = (now(), $1, 'server_finish_job')
            WHERE id = $2",
            ProverJobStatus::Done.to_number(),
            job_id,
        )
        .execute(transaction.conn())
        .await?;
        let updated_rows = sqlx::query!(
            "INSERT INTO proofs (block_number, proof)
            VALUES ($1, $2)",
            i64::from(block_number),
            serde_json::to_value(proof).unwrap()
        )
        .execute(transaction.conn())
        .await?
        .rows_affected() as usize;
        transaction.commit().await?;

        metrics::histogram!("sql", start.elapsed(), "prover" => "store_proof");
        Ok(updated_rows)
    }

    /// Stores the aggregated proof for blocks.
    pub async fn store_aggregated_proof(
        &mut self,
        job_id: i32,
        first_block: BlockNumber,
        last_block: BlockNumber,
        proof: &AggregatedProof,
    ) -> QueryResult<usize> {
        let start = Instant::now();
        let mut transaction = self.0.start_transaction().await?;
        sqlx::query!(
            "UPDATE prover_job_queue
            SET (updated_at, job_status, updated_by) = (now(), $1, 'server_finish_job')
            WHERE id = $2",
            ProverJobStatus::Done.to_number(),
            job_id
        )
        .execute(transaction.conn())
        .await?;
        let updated_rows = sqlx::query!(
            "INSERT INTO aggregated_proofs (first_block, last_block, proof)
            VALUES ($1, $2, $3)",
            i64::from(first_block),
            i64::from(last_block),
            serde_json::to_value(proof).unwrap()
        )
        .execute(transaction.conn())
        .await?
        .rows_affected() as usize;
        transaction.commit().await?;

        metrics::histogram!("sql", start.elapsed(), "prover" => "store_aggregated_proof");
        Ok(updated_rows)
    }

    /// Gets the stored proof for a block.
    pub async fn load_proof(
        &mut self,
        block_number: BlockNumber,
    ) -> QueryResult<Option<SingleProof>> {
        let start = Instant::now();
        let proof = sqlx::query_as!(
            StoredProof,
            "SELECT * FROM proofs WHERE block_number = $1",
            i64::from(block_number),
        )
        .fetch_optional(self.0.conn())
        .await?
        .map(|stored| serde_json::from_value(stored.proof).unwrap());

        metrics::histogram!("sql", start.elapsed(), "prover" => "load_proof");
        Ok(proof)
    }

    /// Gets the stored proof for a block.
    pub async fn load_aggregated_proof(
        &mut self,
        first_block: BlockNumber,
        last_block: BlockNumber,
    ) -> QueryResult<Option<AggregatedProof>> {
        let start = Instant::now();
        let proof = sqlx::query_as!(
            StoredAggregatedProof,
            "SELECT * FROM aggregated_proofs WHERE first_block = $1 and last_block = $2",
            i64::from(first_block),
            i64::from(last_block)
        )
        .fetch_optional(self.0.conn())
        .await?
        .map(|stored| serde_json::from_value(stored.proof).unwrap());

        metrics::histogram!("sql", start.elapsed(), "prover" => "load_aggregated_proof");
        Ok(proof)
    }

    /// Stores witness for a block
    pub async fn store_witness(
        &mut self,
        block: BlockNumber,
        witness: serde_json::Value,
    ) -> QueryResult<()> {
        let start = Instant::now();
        let witness_str = serde_json::to_string(&witness).expect("Failed to serialize witness");
        sqlx::query!(
            "INSERT INTO block_witness (block, witness)
            VALUES ($1, $2)
            ON CONFLICT (block)
            DO NOTHING",
            i64::from(block),
            witness_str
        )
        .execute(self.0.conn())
        .await?;

        metrics::histogram!("sql", start.elapsed(), "prover" => "store_witness");
        Ok(())
    }

    /// Gets stored witness for a block
    pub async fn get_witness(
        &mut self,
        block_number: BlockNumber,
    ) -> QueryResult<Option<serde_json::Value>> {
        let start = Instant::now();
        let block_witness = sqlx::query_as!(
            StorageBlockWitness,
            "SELECT * FROM block_witness WHERE block = $1",
            i64::from(block_number),
        )
        .fetch_optional(self.0.conn())
        .await?;

        metrics::histogram!("sql", start.elapsed(), "prover" => "get_witness");
        Ok(block_witness
            .map(|w| serde_json::from_str(&w.witness).expect("Failed to deserialize witness")))
    }

    pub async fn get_last_block_prover_job_queue(
        &mut self,
        action_type: ProverJobType,
    ) -> QueryResult<BlockNumber> {
        let last_block = sqlx::query!(
            "SELECT max(last_block) from prover_job_queue
            WHERE job_type = $1",
            action_type.to_string(),
        )
        .fetch_one(self.0.conn())
        .await?
        .max
        .unwrap_or(0);

        Ok(last_block as BlockNumber)
    }
}<|MERGE_RESOLUTION|>--- conflicted
+++ resolved
@@ -50,8 +50,8 @@
           WITH job_values as (
             SELECT $1::int4, $2::int4, $3::text, 'server_add_job', $4::int8, $5::int8, $6::jsonb
             WHERE NOT EXISTS (SELECT * FROM prover_job_queue WHERE first_block = $4 and last_block = $5 and job_type = $3 LIMIT 1)
-          ) 
-          INSERT INTO prover_job_queue (job_status, job_priority, job_type, updated_by, first_block, last_block, job_data) 
+          )
+          INSERT INTO prover_job_queue (job_status, job_priority, job_type, updated_by, first_block, last_block, job_data)
           SELECT * from job_values
         ",
             ProverJobStatus::Idle.to_number(),
@@ -84,20 +84,8 @@
             .execute(transaction.conn())
             .await?;
 
-<<<<<<< HEAD
         let prover_job_queue = sqlx::query_as!(
             StorageProverJobQueue,
-=======
-        // Find the block that satisfies the following criteria:
-        // - Block number is greater than the index of last verified block.
-        // - There is no proof for block.
-        // - Either there is no ongoing job for the block, or the job exceeded the timeout.
-        // Return the index of such a block.
-
-        // TODO: Prover gone interval is hard-coded (ZKS-103).
-        // Is it critical?
-        let job = sqlx::query!(
->>>>>>> 42aab50c
             r#"
                 SELECT * FROM prover_job_queue
                 WHERE job_status = $1
@@ -112,7 +100,7 @@
         let prover_job = if let Some(job) = prover_job_queue {
             sqlx::query!(
                 r#"
-                UPDATE prover_job_queue 
+                UPDATE prover_job_queue
                 SET (job_status, updated_at, updated_by) = ($1, now(), 'server_give_job')
                 WHERE id = $2;
             "#,
@@ -143,7 +131,7 @@
     ) -> QueryResult<()> {
         let start = Instant::now();
         sqlx::query!(
-            "UPDATE prover_job_queue 
+            "UPDATE prover_job_queue
             SET (updated_at, updated_by) = (now(), $1)
             WHERE id = $2",
             prover_name.to_string(),
@@ -159,14 +147,8 @@
     /// Marks the prover as stopped.
     pub async fn record_prover_stop(&mut self, prover_name: &str) -> QueryResult<()> {
         let start = Instant::now();
-<<<<<<< HEAD
-=======
-        // TODO: It seems that it isn't actually checked if the prover has been stopped
-        // anywhere. And also it doesn't seem that prover can be restored from the stopped
-        // state (ZKS-117).
->>>>>>> 42aab50c
-        sqlx::query!(
-            "UPDATE prover_job_queue 
+        sqlx::query!(
+            "UPDATE prover_job_queue
             SET (updated_at, job_status) = (now(), $1)
             WHERE updated_by = $2 and job_status = $3",
             ProverJobStatus::Idle.to_number(),
