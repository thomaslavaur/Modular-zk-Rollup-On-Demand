use std::time::Duration;

use crate::envy_load;
/// External uses
use serde::Deserialize;
use zksync_types::{Address, H256};

// There are two types of configs:
// The original one (with tx_interval_scaling_factor)
// And the public one (with max_tx_interval)

// It's easier for humans to think in factors
// But the rest of the codebase does not
// really care about the factor, it only needs the max_tx_interval

#[derive(Debug, Deserialize, Clone, PartialEq)]
struct ForcedExitRequestsInternalConfig {
    pub enabled: bool,
    pub max_tokens_per_request: u8,
    pub recomended_tx_interval: i64,
    pub tx_interval_scaling_factor: f64,
    pub price_per_token: i64,
    pub digits_in_id: u8,
    pub wait_confirmations: u64,
    pub sender_private_key: String,
    pub sender_eth_private_key: H256,
    pub sender_account_address: Address,
    pub expiration_period: u64,
<<<<<<< HEAD
    pub blocks_check_amount: u64,
=======
    pub eth_node_poll_interval: u64,
>>>>>>> d322c9cb
}

#[derive(Debug, Deserialize, Clone, PartialEq)]
pub struct ForcedExitRequestsConfig {
    pub enabled: bool,
    pub max_tokens_per_request: u8,
    pub recomended_tx_interval: i64,
    pub max_tx_interval: i64,
    pub price_per_token: i64,
    pub digits_in_id: u8,
    pub wait_confirmations: u64,
    pub sender_private_key: String,
    pub sender_eth_private_key: H256,
    pub sender_account_address: Address,
    pub expiration_period: u64,
<<<<<<< HEAD
    pub blocks_check_amount: u64,
=======
    pub eth_node_poll_interval: u64,
>>>>>>> d322c9cb
}

// Checks that in no way the price will overlap with the requests id space
//
// The amount that the users have to send to pay for the ForcedExit request
// = (number of tokens) * (price_per_token) + id
//
// Thus we need to check that at least digits_in_id first digits
// are equal to zeroes in price_per_token
fn validate_price_with_id_space(price: i64, digits_in_id: u8) {
    let id_space = (10_i64).saturating_pow(digits_in_id.into());

    assert!(
        price % id_space == 0,
        "The price per token may overlap with request id"
    )
}

impl ForcedExitRequestsConfig {
    pub fn from_env() -> Self {
        let config: ForcedExitRequestsInternalConfig =
            envy_load!("forced_exit_requests", "FORCED_EXIT_REQUESTS_");

        let max_tx_interval: f64 =
            (config.recomended_tx_interval as f64) * config.tx_interval_scaling_factor;

        validate_price_with_id_space(config.price_per_token, config.digits_in_id);

        ForcedExitRequestsConfig {
            enabled: config.enabled,
            max_tokens_per_request: config.max_tokens_per_request,
            recomended_tx_interval: config.recomended_tx_interval,
            max_tx_interval: max_tx_interval.round() as i64,
            digits_in_id: config.digits_in_id,
            price_per_token: config.price_per_token,
            wait_confirmations: config.wait_confirmations,
            sender_private_key: config.sender_private_key,
            sender_eth_private_key: config.sender_eth_private_key,
            sender_account_address: config.sender_account_address,
            expiration_period: config.expiration_period,
<<<<<<< HEAD
            blocks_check_amount: config.blocks_check_amount,
=======
            eth_node_poll_interval: config.eth_node_poll_interval,
>>>>>>> d322c9cb
        }
    }

    pub fn poll_interval(&self) -> Duration {
        Duration::from_millis(self.eth_node_poll_interval)
    }
}<|MERGE_RESOLUTION|>--- conflicted
+++ resolved
@@ -26,11 +26,8 @@
     pub sender_eth_private_key: H256,
     pub sender_account_address: Address,
     pub expiration_period: u64,
-<<<<<<< HEAD
     pub blocks_check_amount: u64,
-=======
     pub eth_node_poll_interval: u64,
->>>>>>> d322c9cb
 }
 
 #[derive(Debug, Deserialize, Clone, PartialEq)]
@@ -46,11 +43,8 @@
     pub sender_eth_private_key: H256,
     pub sender_account_address: Address,
     pub expiration_period: u64,
-<<<<<<< HEAD
     pub blocks_check_amount: u64,
-=======
     pub eth_node_poll_interval: u64,
->>>>>>> d322c9cb
 }
 
 // Checks that in no way the price will overlap with the requests id space
@@ -91,11 +85,8 @@
             sender_eth_private_key: config.sender_eth_private_key,
             sender_account_address: config.sender_account_address,
             expiration_period: config.expiration_period,
-<<<<<<< HEAD
             blocks_check_amount: config.blocks_check_amount,
-=======
             eth_node_poll_interval: config.eth_node_poll_interval,
->>>>>>> d322c9cb
         }
     }
 
