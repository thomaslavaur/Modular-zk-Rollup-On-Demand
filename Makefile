export IMAGE_TAG = $(shell git rev-parse --short HEAD)
export SERVER_DOCKER_IMAGE ?=matterlabs/server:$(IMAGE_TAG)
export SERVER_DOCKER_IMAGE_LATEST ?=matterlabs/server:latest
export PROVER_DOCKER_IMAGE ?=matterlabs/prover:$(IMAGE_TAG)
export PROVER_DOCKER_IMAGE_LATEST ?=matterlabs/prover:latest
export NGINX_DOCKER_IMAGE ?= matterlabs/nginx:$(IMAGE_TAG)
export NGINX_DOCKER_IMAGE_LATEST ?= matterlabs/nginx:latest
export GETH_DOCKER_IMAGE ?= matterlabs/geth:latest
export DEV_TICKER_DOCKER_IMAGE ?= matterlabs/dev-ticker:latest
export KEYBASE_DOCKER_IMAGE ?= matterlabs/keybase-secret:latest
export CI_DOCKER_IMAGE ?= matterlabs/ci
export FEE_SELLER_IMAGE ?=matterlabs/fee-seller:latest

# Getting started

# Check and change environment (listed here for autocomplete and documentation only)
# next two target are hack that allows to pass arguments to makefile
env:	
	@bin/zkenv $(filter-out $@,$(MAKECMDGOALS))
%:
	@:

# Get everything up and running for the first time
init:
	@bin/init

yarn:
	@cd js/zksync-crypto
	@cd js/zksync.js && yarn && yarn build
	@cd js/client && yarn
	@cd js/explorer && yarn
	@cd contracts && yarn
	@cd js/tests && yarn
<<<<<<< HEAD
	@cd js/fee-seller && yarn
=======
	@cd infrastructure/zcli && yarn
>>>>>>> 7e2e51ff


# Helpers

# This will prompt user to confirm an action on production environment
confirm_action:
	@bin/.confirm_action

rust-checks:
	cargo fmt -- --check
	@find core/ -type f -name "*.rs" -exec touch {} +
	cargo clippy --tests --benches -- -D warnings

# Database tools

sql = psql "$(DATABASE_URL)" -c 

db-test:
	@bin/db-test.sh reset

db-test-no-reset:
	@bin/db-test.sh no-reset

db-setup:
	@bin/db-setup

db-insert-contract:
	@bin/db-insert-contract.sh

db-insert-eth-data:
	@bin/db-insert-eth-data.sh

db-reset: confirm_action db-wait db-drop db-setup db-insert-contract db-insert-eth-data
	@echo database is ready

db-migrate: confirm_action
	@cd core/storage && diesel migration run

db-drop: confirm_action
	@# this is used to clear the produciton db; cannot do `diesel database reset` because we don't own the db
	@echo DATABASE_URL=$(DATABASE_URL)
	@$(sql) 'DROP OWNED BY CURRENT_USER CASCADE' || \
		{ $(sql) 'DROP SCHEMA IF EXISTS public CASCADE' && $(sql)'CREATE SCHEMA public'; }

db-wait:
	@bin/db-wait

genesis: confirm_action db-reset
	@bin/genesis.sh

# Frontend clients

client:
	@cd js/client && yarn serve

explorer:
	@cd js/explorer && yarn serve

dist-client: yarn build-contracts
	@cd js/client && yarn build

dist-explorer: yarn build-contracts
	@cd js/explorer && yarn build

image-nginx: dist-client dist-explorer
	@docker build -t "${NGINX_DOCKER_IMAGE}" -t "${NGINX_DOCKER_IMAGE_LATEST}" -f ./docker/nginx/Dockerfile .

push-image-nginx: image-nginx
	docker push "${NGINX_DOCKER_IMAGE}"
	docker push "${NGINX_DOCKER_IMAGE_LATEST}"

image-ci:
	@docker build -t "${CI_DOCKER_IMAGE}" -f ./docker/ci/Dockerfile .

push-image-ci: image-ci
	docker push "${CI_DOCKER_IMAGE}"

image-keybase:
	@docker build -t "${KEYBASE_DOCKER_IMAGE}" -f ./docker/keybase-secrets/Dockerfile .

push-image-keybase: image-keybase
	docker push "${KEYBASE_DOCKER_IMAGE}"

image-fee-seller:
	@docker build -t "${FEE_SELLER_IMAGE}" -f ./docker/fee-seller/Dockerfile .

push-image-fee-seller: image-fee-seller
	docker push "${FEE_SELLER_IMAGE}"

# Rust: main stuff

server:
	@cargo run --bin server --release

sandbox:
	@cargo run --bin sandbox

image-server: build-contracts build-dev-contracts
	@DOCKER_BUILDKIT=1 docker build -t "${SERVER_DOCKER_IMAGE}" -t "${SERVER_DOCKER_IMAGE_LATEST}" -f ./docker/server/Dockerfile .

image-prover: build-contracts build-dev-contracts
	@DOCKER_BUILDKIT=1 docker build -t "${PROVER_DOCKER_IMAGE}" -t "${PROVER_DOCKER_IMAGE_LATEST}"  -f ./docker/prover/Dockerfile .

image-rust: image-server image-prover

push-image-server:
	docker push "${SERVER_DOCKER_IMAGE}"
	docker push "${SERVER_DOCKER_IMAGE_LATEST}"

push-image-prover:
	docker push "${PROVER_DOCKER_IMAGE}"
	docker push "${PROVER_DOCKER_IMAGE_LATEST}"

push-image-rust: image-rust push-image-server push-image-prover

# Contracts

deploy-contracts: confirm_action build-contracts
	@bin/deploy-contracts.sh

publish-contracts:
	@bin/publish-contracts.sh

test-contracts: confirm_action build-contracts
	@bin/contracts-test.sh

build-dev-contracts: confirm_action prepare-verify-contracts
	@bin/prepare-test-contracts.sh
	@cd contracts && yarn build-dev

prepare-verify-contracts:
	@cp ${KEY_DIR}/account-${ACCOUNT_TREE_DEPTH}_balance-${BALANCE_TREE_DEPTH}/KeysWithPlonkVerifier.sol contracts/contracts/ || (echo "please download keys" && exit 1)

build-contracts: confirm_action prepare-verify-contracts
	@cargo run --release --bin gen_token_add_contract
	@cd contracts && yarn build
	
# testing

ci-check:
	@ci-check.sh
	
integration-testkit:
	@bin/integration-testkit.sh

integration-simple:
	@cd js/tests && yarn && yarn simple $(filter-out $@,$(MAKECMDGOALS))

integration-full-exit:
	@cd js/tests && yarn && yarn full-exit

price:
	@node contracts/scripts/check-price.js

prover-tests:
	f cargo test -p prover --release -- --ignored

js-tests:
	@cd js/zksync.js && yarn tests
	@cd js/fee-seller && yarn tests

# Devops: main

# Promote build

promote-to-stage:
	@bin/promote-to.sh stage $(ci-build)

promote-to-rinkeby:
    # TODO: change testnet to rinkeby with #447 issue.
	@bin/promote-to.sh testnet $(ci-build)

promote-to-ropsten:
	@bin/promote-to.sh ropsten $(ci-build)

# (Re)deploy contracts and database
redeploy: confirm_action stop init-deploy

init-deploy: confirm_action deploy-contracts db-insert-contract publish-contracts

update-images: push-image-rust push-image-nginx

update-kubeconfig:
	@bin/k8s-gen-resource-definitions
	@bin/k8s-apply

ifeq (dev,$(ZKSYNC_ENV))
start:
else
start: start-provers start-server start-nginx
endif

ifeq (dev,$(ZKSYNC_ENV))
stop:
else ifeq (ci,$(ZKSYNC_ENV))
stop:
else
stop: confirm_action stop-provers stop-server stop-nginx
endif

restart: stop start

start-provers:
	@bin/kube scale deployments/prover --namespace $(ZKSYNC_ENV) --replicas=1

start-nginx:
	@bin/kube scale deployments/nginx --namespace $(ZKSYNC_ENV) --replicas=1

start-server:
	@bin/kube scale deployments/server --namespace $(ZKSYNC_ENV) --replicas=1

stop-provers:
	@bin/kube scale deployments/prover --namespace $(ZKSYNC_ENV) --replicas=0

stop-server:
	@bin/kube scale deployments/server --namespace $(ZKSYNC_ENV) --replicas=0

stop-nginx:
	@bin/kube scale deployments/nginx --namespace $(ZKSYNC_ENV) --replicas=0

# Monitoring

log-server:
	kubectl logs -f deployments/server --namespace $(ZKSYNC_ENV)

log-prover:
	kubectl logs --tail 300 -f deployments/prover --namespace $(ZKSYNC_ENV)

# Kubernetes: monitoring shortcuts

pods:
	kubectl get pods -o wide --namespace $(ZKSYNC_ENV) | grep -v Pending

nodes:
	kubectl get nodes -o wide


# Dev environment

dev-up:
	@docker-compose up -d postgres geth dev-ticker
	@docker-compose up -d tesseracts

dev-down:
	@docker-compose stop tesseracts
	@docker-compose stop postgres geth dev-ticker

geth-up: geth
	@docker-compose up geth


# Auxillary docker containers for dev environment (usually no need to build, just use images from dockerhub)

dev-build-geth:
	@docker build -t "${GETH_DOCKER_IMAGE}" ./docker/geth

dev-push-geth:
	@docker push "${GETH_DOCKER_IMAGE}"

image-dev-ticker:
	@docker build -t "${DEV_TICKER_DOCKER_IMAGE}" -f ./docker/dev-ticker/Dockerfile .

push-image-dev-ticker: image-dev-ticker
	@docker push "${DEV_TICKER_DOCKER_IMAGE}"

api-type-validate:
	@cd js/tests && yarn && yarn api-type-validate --test<|MERGE_RESOLUTION|>--- conflicted
+++ resolved
@@ -31,11 +31,8 @@
 	@cd js/explorer && yarn
 	@cd contracts && yarn
 	@cd js/tests && yarn
-<<<<<<< HEAD
 	@cd js/fee-seller && yarn
-=======
 	@cd infrastructure/zcli && yarn
->>>>>>> 7e2e51ff
 
 
 # Helpers
