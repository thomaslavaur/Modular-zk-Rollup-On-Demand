//! Load test meant to run against running node.
//! Runs scenario of deposits, withdraws and transfers. Scenario details are
//! specified as input json file. Transactions are sent concurrently. Program exits
//! successfully if all transactions get verified within configured timeout.
//!
//! This scenario measures the outgoing TPS. We spawn sender routines and measure the
//! TPS as the transactions get accepted in the mempool.

// Built-in import
use std::{ops::Mul, sync::Arc, time::Duration};
// External uses
use num::BigUint;
use tokio::runtime::Handle;
// Workspace uses
use zksync::{Network, Provider};
// Local uses
use crate::{
    scenarios::{
        configs::LoadTestConfig,
        utils::{deposit_single, rand_amount, wait_for_verify},
        ScenarioContext,
    },
    sent_transactions::SentTransactions,
    test_accounts::TestWallet,
    tps_counter::{run_tps_counter_printer, TPSCounter},
};

/// Runs the outgoing TPS scenario:
/// sends the different types of transactions, and measures the TPS for the sending
/// process (in other words, speed of the ZKSync node mempool).
pub fn run_scenario(mut ctx: ScenarioContext) {
    let provider = Provider::new(Network::Localhost);

    // Load config and construct test accounts
    let config = LoadTestConfig::load(&ctx.config_path);
    let test_accounts = ctx.rt.block_on(TestWallet::from_info_list(
        &config.input_accounts,
        provider.clone(),
        &ctx.options,
    ));

    let verify_timeout_sec = Duration::from_secs(config.verify_timeout_sec);

    // Obtain the Ethereum node JSON RPC address.
    log::info!("Starting the loadtest");

    // Spawn the TPS counter.
    ctx.rt
        .spawn(run_tps_counter_printer(ctx.tps_counter.clone()));

    // Send the transactions and block until all of them are sent.
    let sent_txs = ctx.rt.block_on(send_transactions(
        test_accounts,
        provider.clone(),
        config,
        ctx.rt.handle().clone(),
        ctx.tps_counter,
    ));

    // Wait until all the transactions are verified.
    log::info!("Waiting for all transactions to be verified");
    ctx.rt
        .block_on(wait_for_verify(sent_txs, verify_timeout_sec, &provider))
        .expect("Verifying failed");
    log::info!("Loadtest completed.");
}

// Sends the configured deposits, withdraws and transfers from each account concurrently.
async fn send_transactions(
    test_accounts: Vec<TestWallet>,
    provider: Provider,
    ctx: LoadTestConfig,
    rt_handle: Handle,
    tps_counter: Arc<TPSCounter>,
) -> SentTransactions {
    // Send transactions from every account.

    let join_handles = test_accounts
        .into_iter()
        .map(|account| {
            rt_handle.spawn(send_transactions_from_acc(
                account,
                ctx.clone(),
                provider.clone(),
                Arc::clone(&tps_counter),
            ))
        })
        .collect::<Vec<_>>();

    // Collect all the sent transactions (so we'll be able to wait for their confirmation).
    let mut merged_txs = SentTransactions::new();
    for j in join_handles {
        let sent_txs_result = j.await.expect("Join handle panicked");

        match sent_txs_result {
            Ok(sent_txs) => merged_txs.merge(sent_txs),
            Err(err) => log::warn!("Failed to send txs: {}", err),
        }
    }

    merged_txs
}

// Sends the configured deposits, withdraws and transfer from a single account concurrently.
async fn send_transactions_from_acc(
    mut test_wallet: TestWallet,
    ctx: LoadTestConfig,
    provider: Provider,
    tps_counter: Arc<TPSCounter>,
) -> Result<SentTransactions, failure::Error> {
    let mut sent_txs = SentTransactions::new();
    let addr_hex = hex::encode(test_wallet.address());
    let wei_in_gwei = BigUint::from(1_000_000_000u32);

    // FIXME First of all, we have to update both the Ethereum and ZKSync accounts nonce values.
    // test_wallet.update_nonce_values(&provider).await?;

    // Perform the deposit operation.
    let deposit_amount = BigUint::from(ctx.deposit_initial_gwei).mul(&wei_in_gwei);
    let op_id = deposit_single(&test_wallet, deposit_amount.clone(), &provider).await?;

    log::info!(
        "Account {}: initial deposit completed (amount: {})",
        addr_hex,
        deposit_amount
    );
    sent_txs.add_op_id(op_id);

    log::info!(
        "Account {}: performing {} deposit operations",
        addr_hex,
        ctx.n_deposits,
    );

    // Add the deposit operations.
    for _ in 0..ctx.n_deposits {
        let amount = rand_amount(ctx.deposit_from_amount_gwei, ctx.deposit_to_amount_gwei);
        let op_id = deposit_single(&test_wallet, amount.mul(&wei_in_gwei), &provider).await?;
        sent_txs.add_op_id(op_id);
    }

    // Now when deposits are done it is time to update account id.
    test_wallet.update_account_id().await?;

    // Create a queue for all the transactions to send.
    // First, we will create and sign all the transactions, and then we will send all the
    // prepared transactions.
    let n_change_pubkeys = 1;
    let txs_amount = (n_change_pubkeys + ctx.n_transfers + ctx.n_withdraws) as usize;
    let mut tx_queue = Vec::with_capacity(txs_amount);

    log::info!(
        "Account {}: preparing {} transactions to send",
        addr_hex,
        txs_amount,
    );

    // Add the `ChangePubKey` operation.
<<<<<<< HEAD
    let change_pubkey_fee = BigUint::from(0u32); // TODO: This scenario doesn't currently work anyway.
    tx_queue.push((test_acc.sign_change_pubkey(change_pubkey_fee), None));
=======
    tx_queue.push((test_wallet.sign_change_pubkey().await?, None));
>>>>>>> ec20c91f

    // Add the transfer operations.
    for _ in 0..ctx.n_transfers {
        let amount = rand_amount(ctx.transfer_from_amount_gwei, ctx.transfer_to_amount_gwei);
        let signed_transfer = test_wallet
            .sign_transfer_to_random(&ctx.input_accounts, amount.mul(&wei_in_gwei))
            .await?;
        tx_queue.push(signed_transfer);
    }
    // Add the withdraw operations.
    for _ in 0..ctx.n_withdraws {
        let amount = rand_amount(ctx.withdraw_from_amount_gwei, ctx.withdraw_to_amount_gwei);
        let signed_withdraw = test_wallet
            .sign_withdraw_single(amount.mul(&wei_in_gwei))
            .await?;
        tx_queue.push(signed_withdraw)
    }

    log::info!(
        "Account {}: preparing transactions completed, sending...",
        addr_hex
    );

    for (tx, eth_sign) in tx_queue {
        let tx_hash = provider.send_tx(tx, eth_sign).await?;
        tps_counter.increment();
        sent_txs.add_tx_hash(tx_hash);
    }

    log::info!("Account: {}: all the transactions are sent", addr_hex);

    Ok(sent_txs)
}<|MERGE_RESOLUTION|>--- conflicted
+++ resolved
@@ -156,12 +156,11 @@
     );
 
     // Add the `ChangePubKey` operation.
-<<<<<<< HEAD
     let change_pubkey_fee = BigUint::from(0u32); // TODO: This scenario doesn't currently work anyway.
-    tx_queue.push((test_acc.sign_change_pubkey(change_pubkey_fee), None));
-=======
-    tx_queue.push((test_wallet.sign_change_pubkey().await?, None));
->>>>>>> ec20c91f
+    tx_queue.push((
+        test_wallet.sign_change_pubkey(change_pubkey_fee).await?,
+        None,
+    ));
 
     // Add the transfer operations.
     for _ in 0..ctx.n_transfers {
