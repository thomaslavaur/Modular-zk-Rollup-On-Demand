--- conflicted
+++ resolved
@@ -2,16 +2,11 @@
 use num::BigUint;
 use zksync_crypto::franklin_crypto::bellman::pairing::bn256::Bn256;
 // Workspace deps
-<<<<<<< HEAD
-use models::node::{Transfer, TransferOp};
+use models::{Transfer, TransferOp};
 use plasma::{
     handler::TxHandler,
     state::{CollectedFee, PlasmaState, TransferOutcome},
 };
-=======
-use models::operations::TransferOp;
-use plasma::state::CollectedFee;
->>>>>>> 3f17081c
 // Local deps
 use crate::witness::{
     tests::test_utils::{
