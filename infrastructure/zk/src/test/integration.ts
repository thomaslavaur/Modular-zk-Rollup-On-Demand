--- conflicted
+++ resolved
@@ -115,16 +115,8 @@
 
 export async function testkit(command: string, timeout: number) {
     let containerID = '';
-<<<<<<< HEAD
     const prevUrls = process.env.ETH_CLIENT_WEB3_URLS;
-
-    if (process.env.ZKSYNC_ENV == 'ci') {
-        process.env.ETH_CLIENT_WEB3_URLS = 'http://geth-fast:8545';
-    } else if (process.env.ZKSYNC_ENV == 'dev') {
-=======
-    const prevUrl = process.env.ETH_CLIENT_WEB3_URL;
     if (process.env.ZKSYNC_ENV == 'dev' && process.env.CI != '1') {
->>>>>>> d8894a05
         const { stdout } = await utils.exec('docker run --rm -d -p 7545:8545 matterlabs/geth:latest fast');
         containerID = stdout;
         process.env.ETH_CLIENT_WEB3_URLS = 'http://localhost:7545';
