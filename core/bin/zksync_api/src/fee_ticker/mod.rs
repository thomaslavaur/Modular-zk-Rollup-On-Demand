//! Module used to calculate fee for transactions.
//!
//! base formula for calculation:
//! `( zkp cost of chunk * number of chunks + gas price of transaction) * token risk factor / cost of token is usd`

// Built-in deps
use std::collections::{HashMap, HashSet};
// External deps
use bigdecimal::BigDecimal;
use futures::{
    channel::{mpsc::Receiver, oneshot},
    StreamExt,
};
use num::{
    rational::Ratio,
    traits::{Inv, Pow},
    BigUint,
};
use serde::{Deserialize, Serialize};
use tokio::task::JoinHandle;
use tokio::time::Instant;
// Workspace deps
use zksync_storage::ConnectionPool;
use zksync_types::{
    Address, ChangePubKeyOp, Token, TokenId, TokenLike, TransferToNewOp, TxFeeTypes, WithdrawOp,
};

use zksync_utils::ratio_to_big_decimal;
// Local deps
use crate::fee_ticker::{
    ticker_api::{
        coingecko::CoinGeckoAPI, coinmarkercap::CoinMarketCapAPI, FeeTickerAPI, TickerApi,
        CONNECTION_TIMEOUT,
    },
    validator::{
        watcher::{TokenWatcher, UniswapTokenWatcher},
        FeeTokenValidator,
    },
};
use crate::utils::token_db_cache::TokenDBCache;

pub use self::fee::*;
use crate::fee_ticker::balancer::TickerBalancer;
use crate::fee_ticker::validator::MarketUpdater;
use std::convert::TryFrom;
use std::iter::FromIterator;
use zksync_config::configs::ticker::TokenPriceSource;
use zksync_config::ZkSyncConfig;

mod constants;
mod fee;
mod ticker_api;
pub mod validator;

mod balancer;
#[cfg(test)]
mod tests;

/// Contains cost of zkSync operations in Wei.
#[derive(Debug, Serialize, Deserialize, Clone)]
pub struct GasOperationsCost {
    standard_cost: HashMap<OutputFeeType, BigUint>,
    subsidize_cost: HashMap<OutputFeeType, BigUint>,
}

impl GasOperationsCost {
    pub fn from_constants(fast_processing_coeff: f64) -> Self {
        // We increase gas price for fast withdrawals, since it will induce generating a smaller block
        // size, resulting in us paying more gas than for bigger block.
        let standard_fast_withdrawal_cost =
            (constants::BASE_WITHDRAW_COST as f64 * fast_processing_coeff) as u32;
        let subsidy_fast_withdrawal_cost =
            (constants::SUBSIDY_WITHDRAW_COST as f64 * fast_processing_coeff) as u32;

        let standard_cost = vec![
            (
                OutputFeeType::TransferToNew,
                constants::BASE_TRANSFER_TO_NEW_COST.into(),
            ),
            (
                OutputFeeType::Withdraw,
                constants::BASE_WITHDRAW_COST.into(),
            ),
            (
                OutputFeeType::FastWithdraw,
                standard_fast_withdrawal_cost.into(),
            ),
            (
                OutputFeeType::ChangePubKey {
                    onchain_pubkey_auth: false,
                },
                constants::BASE_CHANGE_PUBKEY_OFFCHAIN_COST.into(),
            ),
            (
                OutputFeeType::ChangePubKey {
                    onchain_pubkey_auth: true,
                },
                constants::BASE_CHANGE_PUBKEY_ONCHAIN_COST.into(),
            ),
        ]
        .into_iter()
        .collect::<HashMap<_, _>>();

        let subsidize_cost = vec![
            (
                OutputFeeType::TransferToNew,
                constants::SUBSIDY_TRANSFER_TO_NEW_COST.into(),
            ),
            (
                OutputFeeType::Withdraw,
                constants::SUBSIDY_WITHDRAW_COST.into(),
            ),
            (
                OutputFeeType::FastWithdraw,
                subsidy_fast_withdrawal_cost.into(),
            ),
            (
                OutputFeeType::ChangePubKey {
                    onchain_pubkey_auth: false,
                },
                constants::SUBSIDY_CHANGE_PUBKEY_OFFCHAIN_COST.into(),
            ),
            (
                OutputFeeType::ChangePubKey {
                    onchain_pubkey_auth: true,
                },
                constants::BASE_CHANGE_PUBKEY_ONCHAIN_COST.into(),
            ),
        ]
        .into_iter()
        .collect::<HashMap<_, _>>();

        Self {
            standard_cost,
            subsidize_cost,
        }
    }
}

#[derive(Debug, Serialize, Deserialize, Clone)]
pub struct TickerConfig {
    zkp_cost_chunk_usd: Ratio<BigUint>,
    gas_cost_tx: GasOperationsCost,
    tokens_risk_factors: HashMap<TokenId, Ratio<BigUint>>,
    not_subsidized_tokens: HashSet<Address>,
}

#[derive(Debug, PartialEq, Eq)]
pub enum TokenPriceRequestType {
    USDForOneWei,
    USDForOneToken,
}

#[derive(Debug)]
pub enum TickerRequest {
    GetTxFee {
        tx_type: TxFeeTypes,
        token: TokenLike,
        response: oneshot::Sender<Result<Fee, anyhow::Error>>,
    },
    GetTokenPrice {
        token: TokenLike,
        response: oneshot::Sender<Result<BigDecimal, anyhow::Error>>,
        req_type: TokenPriceRequestType,
    },
    IsTokenAllowed {
        token: TokenLike,
        response: oneshot::Sender<Result<bool, anyhow::Error>>,
    },
}

struct FeeTicker<API, WATCHER> {
    api: API,
    requests: Receiver<TickerRequest>,
    config: TickerConfig,
    validator: FeeTokenValidator<WATCHER>,
}

#[must_use]
pub fn run_ticker_task(
    db_pool: ConnectionPool,
    tricker_requests: Receiver<TickerRequest>,
    config: &ZkSyncConfig,
) -> JoinHandle<()> {
    let ticker_config = TickerConfig {
        zkp_cost_chunk_usd: Ratio::from_integer(BigUint::from(10u32).pow(3u32)).inv(),
        gas_cost_tx: GasOperationsCost::from_constants(config.ticker.fast_processing_coeff),
        tokens_risk_factors: HashMap::new(),
        not_subsidized_tokens: HashSet::from_iter(config.ticker.not_subsidized_tokens.clone()),
    };

    let cache = (db_pool.clone(), TokenDBCache::new());
    let watcher = UniswapTokenWatcher::new(config.ticker.uniswap_url.clone());
    let validator = FeeTokenValidator::new(
        cache.clone(),
        chrono::Duration::seconds(config.ticker.available_liquidity_seconds as i64),
        BigDecimal::try_from(config.ticker.liquidity_volume).expect("Valid f64 for decimal"),
        HashSet::from_iter(config.ticker.unconditionally_valid_tokens.clone()),
        watcher.clone(),
    );

    let updater = MarketUpdater::new(cache, watcher);
    tokio::spawn(updater.keep_updated(config.ticker.token_market_update_time));
    let client = reqwest::ClientBuilder::new()
        .timeout(CONNECTION_TIMEOUT)
        .connect_timeout(CONNECTION_TIMEOUT)
        .build()
        .expect("Failed to build reqwest::Client");
    let (price_source, base_url) = config.ticker.price_source();
    match price_source {
        TokenPriceSource::CoinMarketCap => {
            let token_price_api =
                CoinMarketCapAPI::new(client, base_url.parse().expect("Correct CoinMarketCap url"));

            let ticker_api = TickerApi::new(db_pool.clone(), token_price_api);
            let fee_ticker = FeeTicker::new(ticker_api, tricker_requests, ticker_config, validator);

            tokio::spawn(fee_ticker.run())
        }

        TokenPriceSource::CoinGecko => {
            let token_price_api =
<<<<<<< HEAD
                CoinGeckoAPI::new(client, base_url).expect("CoinGecko initializing error");
=======
                CoinGeckoAPI::new(client, base_url.parse().expect("Correct CoinGecko url"))
                    .expect("failed to init CoinGecko client");
            let ticker_info = TickerInfo::new(db_pool.clone());
>>>>>>> 3c3dfc8f

            let mut ticker_balancer = TickerBalancer::new(
                token_price_api,
                ticker_config,
                validator,
                tricker_requests,
                db_pool,
                config.ticker.number_of_ticker_actors,
            );
            ticker_balancer.spawn_tickers();
            tokio::spawn(ticker_balancer.run())
        }
    }
}

impl<API: FeeTickerAPI, WATCHER: TokenWatcher> FeeTicker<API, WATCHER> {
    fn new(
        api: API,
        requests: Receiver<TickerRequest>,
        config: TickerConfig,
        validator: FeeTokenValidator<WATCHER>,
    ) -> Self {
        Self {
            api,
            requests,
            config,
            validator,
        }
    }

    /// Increases the gas price by a constant coefficient.
    /// Due to the high volatility of gas prices, we are include the risk
    /// in the fee in order not to go into negative territory.
    fn risk_gas_price_estimate(gas_price: BigUint) -> BigUint {
        gas_price * BigUint::from(130u32) / BigUint::from(100u32)
    }

    async fn run(mut self) {
        while let Some(request) = self.requests.next().await {
            let start = Instant::now();
            match request {
                TickerRequest::GetTxFee {
                    tx_type,
                    token,
                    response,
                } => {
                    let fee = self.get_fee_from_ticker_in_wei(tx_type, token).await;
                    metrics::histogram!("ticker.get_tx_fee", start.elapsed());
                    response.send(fee).unwrap_or_default()
                }
                TickerRequest::GetTokenPrice {
                    token,
                    response,
                    req_type,
                } => {
                    let price = self.get_token_price(token, req_type).await;
                    metrics::histogram!("ticker.get_token_price", start.elapsed());
                    response.send(price).unwrap_or_default();
                }
                TickerRequest::IsTokenAllowed { token, response } => {
                    let allowed = self.validator.token_allowed(token).await;
                    metrics::histogram!("ticker.is_token_allowed", start.elapsed());
                    response.send(allowed).unwrap_or_default();
                }
            }
        }
    }

    async fn get_token_price(
        &self,
        token: TokenLike,
        request_type: TokenPriceRequestType,
    ) -> Result<BigDecimal, anyhow::Error> {
        let factor = match request_type {
            TokenPriceRequestType::USDForOneWei => {
                let token_decimals = self.api.get_token(token.clone()).await?.decimals;
                BigUint::from(10u32).pow(u32::from(token_decimals))
            }
            TokenPriceRequestType::USDForOneToken => BigUint::from(1u32),
        };

        self.api
            .get_last_quote(token)
            .await
            .map(|price| ratio_to_big_decimal(&(price.usd_price / factor), 100))
    }

    /// Returns `true` if the token is subsidized.
    fn is_token_subsidized(&self, token: Token) -> bool {
        // We have disabled the subsidies up until the contract upgrade (when the prices will indeed become that
        // low), but however we want to leave ourselves the possibility to easily enable them if required.
        // Thus:
        // TODO: Remove subsidies completely (ZKS-226)
        let subsidies_enabled = std::env::var("TICKER_SUBSIDIES_ENABLED")
            .map(|val| val == "true")
            .unwrap_or(false);
        if !subsidies_enabled {
            return false;
        }

        !self.config.not_subsidized_tokens.contains(&token.address)
    }

    async fn get_fee_from_ticker_in_wei(
        &mut self,
        tx_type: TxFeeTypes,
        token: TokenLike,
    ) -> Result<Fee, anyhow::Error> {
        let zkp_cost_chunk = self.config.zkp_cost_chunk_usd.clone();
        let token = self.api.get_token(token).await?;
        let token_risk_factor = self
            .config
            .tokens_risk_factors
            .get(&token.id)
            .cloned()
            .unwrap_or_else(|| Ratio::from_integer(1u32.into()));

        let (fee_type, op_chunks) = match tx_type {
            TxFeeTypes::Withdraw => (OutputFeeType::Withdraw, WithdrawOp::CHUNKS),
            TxFeeTypes::FastWithdraw => (OutputFeeType::FastWithdraw, WithdrawOp::CHUNKS),
            TxFeeTypes::Transfer => (OutputFeeType::TransferToNew, TransferToNewOp::CHUNKS),
            TxFeeTypes::ChangePubKey {
                onchain_pubkey_auth,
            } => (
                OutputFeeType::ChangePubKey {
                    onchain_pubkey_auth,
                },
                ChangePubKeyOp::CHUNKS,
            ),
        };
        // Convert chunks amount to `BigUint`.
        let op_chunks = BigUint::from(op_chunks);
        let gas_tx_amount = {
            let is_token_subsidized = self.is_token_subsidized(token.clone());
            if is_token_subsidized {
                self.config
                    .gas_cost_tx
                    .subsidize_cost
                    .get(&fee_type)
                    .cloned()
                    .unwrap()
            } else {
                self.config
                    .gas_cost_tx
                    .standard_cost
                    .get(&fee_type)
                    .cloned()
                    .unwrap()
            }
        };
        let gas_price_wei = self.api.get_gas_price_wei().await?;
        let scale_gas_price = Self::risk_gas_price_estimate(gas_price_wei.clone());
        let wei_price_usd = self.api.get_last_quote(TokenLike::Id(0)).await?.usd_price
            / BigUint::from(10u32).pow(18u32);

        let token_price_usd = self
            .api
            .get_last_quote(TokenLike::Id(token.id))
            .await?
            .usd_price
            / BigUint::from(10u32).pow(u32::from(token.decimals));

        let zkp_fee =
            (zkp_cost_chunk * op_chunks) * token_risk_factor.clone() / token_price_usd.clone();
        let gas_fee = (wei_price_usd * gas_tx_amount.clone() * scale_gas_price.clone())
            * token_risk_factor
            / token_price_usd;

        Ok(Fee::new(
            fee_type,
            zkp_fee,
            gas_fee,
            gas_tx_amount,
            gas_price_wei,
        ))
    }
}<|MERGE_RESOLUTION|>--- conflicted
+++ resolved
@@ -220,13 +220,9 @@
 
         TokenPriceSource::CoinGecko => {
             let token_price_api =
-<<<<<<< HEAD
-                CoinGeckoAPI::new(client, base_url).expect("CoinGecko initializing error");
-=======
                 CoinGeckoAPI::new(client, base_url.parse().expect("Correct CoinGecko url"))
                     .expect("failed to init CoinGecko client");
             let ticker_info = TickerInfo::new(db_pool.clone());
->>>>>>> 3c3dfc8f
 
             let mut ticker_balancer = TickerBalancer::new(
                 token_price_api,
