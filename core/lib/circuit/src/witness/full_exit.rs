// External deps
use zksync_crypto::franklin_crypto::{
    bellman::pairing::{
        bn256::{Bn256, Fr},
        ff::Field,
    },
    rescue::RescueEngine,
};
// Workspace deps
use zksync_crypto::{
    circuit::{
        account::CircuitAccountTree,
        utils::{append_be_fixed_width, eth_address_to_fr, le_bit_vector_into_field_element},
    },
    params::{
        account_tree_depth, ACCOUNT_ID_BIT_WIDTH, BALANCE_BIT_WIDTH, CHUNK_BIT_WIDTH,
        ETH_ADDRESS_BIT_WIDTH, NFT_STORAGE_ACCOUNT_ID, TOKEN_BIT_WIDTH, TX_TYPE_BIT_WIDTH,
    },
};
use zksync_types::FullExitOp;
use zksync_types::H256;
// Local deps
use crate::{
    operation::{
        Operation, OperationArguments, OperationBranch, OperationBranchWitness, SignatureData,
    },
    utils::resize_grow_only,
    witness::{
        utils::{apply_leaf_operation, fr_from, get_audits},
        Witness,
    },
};

pub struct FullExitData {
    pub token: u32,
    pub account_address: u32,
    pub eth_address: Fr,
    pub full_exit_amount: Fr,
    pub creator_account_id: u32,
    pub nft_serial_id: u32,
    pub content_hash: H256,
}

pub struct FullExitWitness<E: RescueEngine> {
    pub before: OperationBranch<E>,
    pub after: OperationBranch<E>,
    pub special_account_second_chunk: OperationBranch<E>,
    pub creator_account_third_chunk: OperationBranch<E>,
    pub args: OperationArguments<E>,
    pub before_root: Option<E::Fr>,
    pub after_root: Option<E::Fr>,
    pub tx_type: Option<E::Fr>,
}

impl Witness for FullExitWitness<Bn256> {
    type OperationType = (FullExitOp, bool);
    type CalculateOpsInput = ();

    fn apply_tx(
        tree: &mut CircuitAccountTree,
        (full_exit, is_success): &(FullExitOp, bool),
    ) -> Self {
        let full_exit = FullExitData {
            token: *full_exit.priority_op.token as u32,
            account_address: *full_exit.priority_op.account_id,
            eth_address: eth_address_to_fr(&full_exit.priority_op.eth_address),
            full_exit_amount: full_exit
                .withdraw_amount
                .clone()
                .map(|amount| fr_from(amount.0))
                .unwrap_or_else(Fr::zero),
            creator_account_id: full_exit.creator_account_id.unwrap_or_default().0,
            nft_serial_id: full_exit.serial_id.unwrap_or_default(),
            content_hash: full_exit.content_hash.unwrap_or_default(),
        };

        // le_bit_vector_into_field_element()
        Self::apply_data(tree, &full_exit, *is_success)
    }

    fn get_pubdata(&self) -> Vec<bool> {
        let mut pubdata_bits = vec![];
        append_be_fixed_width(&mut pubdata_bits, &self.tx_type.unwrap(), TX_TYPE_BIT_WIDTH);
        append_be_fixed_width(
            &mut pubdata_bits,
            &self.before.address.unwrap(),
            ACCOUNT_ID_BIT_WIDTH,
        );
        append_be_fixed_width(
            &mut pubdata_bits,
            &self.args.eth_address.unwrap(),
            ETH_ADDRESS_BIT_WIDTH,
        );
        append_be_fixed_width(
            &mut pubdata_bits,
            &self.before.token.unwrap(),
            TOKEN_BIT_WIDTH,
        );
        append_be_fixed_width(
            &mut pubdata_bits,
            &self.args.full_amount.unwrap(),
            BALANCE_BIT_WIDTH,
        );
        append_be_fixed_width(
            &mut pubdata_bits,
            &self.args.special_eth_addresses[0].unwrap(),
            ETH_ADDRESS_BIT_WIDTH,
        );
        for bit in &self.args.special_content_hash {
            append_be_fixed_width(&mut pubdata_bits, &bit.unwrap(), 1);
        }

        resize_grow_only(
            &mut pubdata_bits,
            FullExitOp::CHUNKS * CHUNK_BIT_WIDTH,
            false,
        );
        pubdata_bits
    }

    fn get_offset_commitment_data(&self) -> Vec<bool> {
        let mut commitment = vec![false; FullExitOp::CHUNKS * 8];
        commitment[7] = true;
        commitment
    }

    fn calculate_operations(&self, _input: ()) -> Vec<Operation<Bn256>> {
        let pubdata_chunks = self
            .get_pubdata()
            .chunks(CHUNK_BIT_WIDTH)
            .map(|x| le_bit_vector_into_field_element(&x.to_vec()))
            .collect::<Vec<_>>();

        let empty_sig_data = SignatureData {
            r_packed: vec![Some(false); 256],
            s: vec![Some(false); 256],
        };
<<<<<<< HEAD
        let mut operations = vec![
            Operation {
                new_root: self.after_root,
                tx_type: self.tx_type,
                chunk: Some(Fr::from_str("0").unwrap()),
                pubdata_chunk: Some(pubdata_chunks[0]),
                first_sig_msg: Some(Fr::zero()),
                second_sig_msg: Some(Fr::zero()),
                third_sig_msg: Some(Fr::zero()),
                signer_pub_key_packed: vec![Some(false); 256],
                args: self.args.clone(),
                lhs: self.before.clone(),
                rhs: self.before.clone(),
                signature_data: empty_sig_data.clone(),
            },
            Operation {
                new_root: self.after_root,
                tx_type: self.tx_type,
                chunk: Some(Fr::from_str("1").unwrap()),
                pubdata_chunk: Some(pubdata_chunks[1]),
                first_sig_msg: Some(Fr::zero()),
                second_sig_msg: Some(Fr::zero()),
                third_sig_msg: Some(Fr::zero()),
                signer_pub_key_packed: vec![Some(false); 256],
                args: self.args.clone(),
                lhs: self.special_account_second_chunk.clone(),
                rhs: self.special_account_second_chunk.clone(),
                signature_data: empty_sig_data.clone(),
            },
            Operation {
                new_root: self.after_root,
                tx_type: self.tx_type,
                chunk: Some(Fr::from_str("2").unwrap()),
                pubdata_chunk: Some(pubdata_chunks[2]),
                first_sig_msg: Some(Fr::zero()),
                second_sig_msg: Some(Fr::zero()),
                third_sig_msg: Some(Fr::zero()),
                signer_pub_key_packed: vec![Some(false); 256],
                args: self.args.clone(),
                lhs: self.creator_account_third_chunk.clone(),
                rhs: self.creator_account_third_chunk.clone(),
                signature_data: empty_sig_data.clone(),
            },
        ];

        for (i, pubdata_chunk) in pubdata_chunks
            .iter()
            .cloned()
            .enumerate()
            .take(FullExitOp::CHUNKS)
            .skip(3)
        {
=======
        let mut operations = vec![Operation {
            new_root: self.after_root,
            tx_type: self.tx_type,
            chunk: Some(fr_from(0)),
            pubdata_chunk: Some(pubdata_chunks[0]),
            first_sig_msg: Some(Fr::zero()),
            second_sig_msg: Some(Fr::zero()),
            third_sig_msg: Some(Fr::zero()),
            signer_pub_key_packed: vec![Some(false); 256],
            args: self.args.clone(),
            lhs: self.before.clone(),
            rhs: self.before.clone(),
            signature_data: empty_sig_data.clone(),
        }];

        for (i, pubdata_chunk) in pubdata_chunks.iter().cloned().enumerate().take(6).skip(1) {
>>>>>>> e7d47b34
            operations.push(Operation {
                new_root: self.after_root,
                tx_type: self.tx_type,
                chunk: Some(fr_from(i)),
                pubdata_chunk: Some(pubdata_chunk),
                first_sig_msg: Some(Fr::zero()),
                second_sig_msg: Some(Fr::zero()),
                third_sig_msg: Some(Fr::zero()),
                signer_pub_key_packed: vec![Some(false); 256],
                args: self.args.clone(),
                lhs: self.after.clone(),
                rhs: self.after.clone(),
                signature_data: empty_sig_data.clone(),
            });
        }

        operations
    }
}

impl FullExitWitness<Bn256> {
    fn apply_data(
        tree: &mut CircuitAccountTree,
        full_exit: &FullExitData,
        is_success: bool,
    ) -> Self {
        //preparing data and base witness
        let before_root = tree.root_hash();
        vlog::debug!("Initial root = {}", before_root);
        let (audit_path_before, audit_balance_path_before) =
            get_audits(tree, full_exit.account_address, full_exit.token);

        let capacity = tree.capacity();
        assert_eq!(capacity, 1 << account_tree_depth());
<<<<<<< HEAD
        let account_address_fe = Fr::from_str(&full_exit.account_address.to_string()).unwrap();
        let creator_account_id_fe =
            Fr::from_str(&full_exit.creator_account_id.to_string()).unwrap();
        let token_fe = Fr::from_str(&full_exit.token.to_string()).unwrap();
        let serial_id_fe = Fr::from_str(&full_exit.nft_serial_id.to_string()).unwrap();
=======
        let account_address_fe = fr_from(full_exit.account_address);
        let token_fe = fr_from(full_exit.token);
>>>>>>> e7d47b34

        let (account_witness_before, account_witness_after, balance_before, balance_after) = {
            if is_success {
                apply_leaf_operation(
                    tree,
                    full_exit.account_address,
                    full_exit.token,
                    |_| {},
                    |bal| {
                        bal.value = Fr::zero();
                    },
                )
            } else {
                apply_leaf_operation(
                    tree,
                    full_exit.account_address,
                    full_exit.token,
                    |_| {},
                    |_| {},
                )
            }
        };

        let after_root = tree.root_hash();
        vlog::debug!("After root = {}", after_root);
        let (audit_path_after, audit_balance_path_after) =
            get_audits(tree, full_exit.account_address, full_exit.token);

        let (audit_special_account, audit_balance_special_account) =
            get_audits(tree, NFT_STORAGE_ACCOUNT_ID.0, full_exit.token);
        let (
            special_account_witness,
            _special_account_witness,
            special_account_balance,
            _special_account_balance,
        ) = apply_leaf_operation(
            tree,
            NFT_STORAGE_ACCOUNT_ID.0,
            full_exit.token,
            |_| {},
            |_| {},
        );

        let (audit_creator_account, audit_balance_creator_account) =
            get_audits(tree, full_exit.creator_account_id, full_exit.token);
        let (
            creator_account_witness,
            _creator_account_witness,
            creator_account_balance,
            _creator_account_balance,
        ) = apply_leaf_operation(
            tree,
            full_exit.creator_account_id,
            full_exit.token,
            |_| {},
            |_| {},
        );

        let content_hash_as_vec: Vec<Option<Fr>> = full_exit
            .content_hash
            .as_bytes()
            .iter()
            .map(|input_byte| {
                let mut byte_as_bits = vec![];
                let mut byte = *input_byte;
                for _ in 0..8 {
                    byte_as_bits.push(byte & 1);
                    byte /= 2;
                }
                byte_as_bits.reverse();
                byte_as_bits
            })
            .flatten()
            .map(|bit| Some(Fr::from_str(&bit.to_string()).unwrap()))
            .collect();

        FullExitWitness {
            before: OperationBranch {
                address: Some(account_address_fe),
                token: Some(token_fe),
                witness: OperationBranchWitness {
                    account_witness: account_witness_before,
                    account_path: audit_path_before,
                    balance_value: Some(balance_before),
                    balance_subtree_path: audit_balance_path_before,
                },
            },
            after: OperationBranch {
                address: Some(account_address_fe),
                token: Some(token_fe),
                witness: OperationBranchWitness {
                    account_witness: account_witness_after,
                    account_path: audit_path_after,
                    balance_value: Some(balance_after),
                    balance_subtree_path: audit_balance_path_after,
                },
            },
            special_account_second_chunk: OperationBranch {
                address: Some(Fr::from_str(&NFT_STORAGE_ACCOUNT_ID.0.to_string()).unwrap()),
                token: Some(token_fe),
                witness: OperationBranchWitness {
                    account_witness: special_account_witness,
                    account_path: audit_special_account,
                    balance_value: Some(special_account_balance),
                    balance_subtree_path: audit_balance_special_account,
                },
            },
            creator_account_third_chunk: OperationBranch {
                address: Some(creator_account_id_fe),
                token: Some(token_fe),
                witness: OperationBranchWitness {
                    account_witness: creator_account_witness.clone(),
                    account_path: audit_creator_account,
                    balance_value: Some(creator_account_balance),
                    balance_subtree_path: audit_balance_creator_account,
                },
            },
            args: OperationArguments {
                eth_address: Some(full_exit.eth_address),
                full_amount: Some(full_exit.full_exit_amount),
<<<<<<< HEAD
                fee: Some(Fr::zero()),
                pub_nonce: Some(Fr::zero()),
                a: Some(Fr::zero()),
                b: Some(Fr::zero()),
                new_pub_key_hash: Some(Fr::zero()),
                valid_from: Some(Fr::zero()),
                valid_until: Some(Fr::from_str(&u32::MAX.to_string()).unwrap()),

                special_eth_addresses: vec![Some(
                    creator_account_witness
                        .address
                        .expect("creator account should not be empty"),
                )],
                special_tokens: vec![Some(Fr::zero()), Some(Fr::zero())],
                special_account_ids: vec![Some(creator_account_id_fe), Some(account_address_fe)],
                special_content_hash: content_hash_as_vec,
                special_serial_id: Some(serial_id_fe),
            },
            before_root: Some(before_root),
            after_root: Some(after_root),
            tx_type: Some(Fr::from_str(&FullExitOp::OP_CODE.to_string()).unwrap()),
=======
                a: Some(a),
                b: Some(b),
                ..Default::default()
            },
            before_root: Some(before_root),
            after_root: Some(after_root),
            tx_type: Some(fr_from(FullExitOp::OP_CODE)),
>>>>>>> e7d47b34
        }
    }
}<|MERGE_RESOLUTION|>--- conflicted
+++ resolved
@@ -135,12 +135,11 @@
             r_packed: vec![Some(false); 256],
             s: vec![Some(false); 256],
         };
-<<<<<<< HEAD
         let mut operations = vec![
             Operation {
                 new_root: self.after_root,
                 tx_type: self.tx_type,
-                chunk: Some(Fr::from_str("0").unwrap()),
+                chunk: Some(fr_from(0)),
                 pubdata_chunk: Some(pubdata_chunks[0]),
                 first_sig_msg: Some(Fr::zero()),
                 second_sig_msg: Some(Fr::zero()),
@@ -154,7 +153,7 @@
             Operation {
                 new_root: self.after_root,
                 tx_type: self.tx_type,
-                chunk: Some(Fr::from_str("1").unwrap()),
+                chunk: Some(fr_from(1)),
                 pubdata_chunk: Some(pubdata_chunks[1]),
                 first_sig_msg: Some(Fr::zero()),
                 second_sig_msg: Some(Fr::zero()),
@@ -168,7 +167,7 @@
             Operation {
                 new_root: self.after_root,
                 tx_type: self.tx_type,
-                chunk: Some(Fr::from_str("2").unwrap()),
+                chunk: Some(fr_from(2)),
                 pubdata_chunk: Some(pubdata_chunks[2]),
                 first_sig_msg: Some(Fr::zero()),
                 second_sig_msg: Some(Fr::zero()),
@@ -188,24 +187,6 @@
             .take(FullExitOp::CHUNKS)
             .skip(3)
         {
-=======
-        let mut operations = vec![Operation {
-            new_root: self.after_root,
-            tx_type: self.tx_type,
-            chunk: Some(fr_from(0)),
-            pubdata_chunk: Some(pubdata_chunks[0]),
-            first_sig_msg: Some(Fr::zero()),
-            second_sig_msg: Some(Fr::zero()),
-            third_sig_msg: Some(Fr::zero()),
-            signer_pub_key_packed: vec![Some(false); 256],
-            args: self.args.clone(),
-            lhs: self.before.clone(),
-            rhs: self.before.clone(),
-            signature_data: empty_sig_data.clone(),
-        }];
-
-        for (i, pubdata_chunk) in pubdata_chunks.iter().cloned().enumerate().take(6).skip(1) {
->>>>>>> e7d47b34
             operations.push(Operation {
                 new_root: self.after_root,
                 tx_type: self.tx_type,
@@ -240,16 +221,12 @@
 
         let capacity = tree.capacity();
         assert_eq!(capacity, 1 << account_tree_depth());
-<<<<<<< HEAD
-        let account_address_fe = Fr::from_str(&full_exit.account_address.to_string()).unwrap();
         let creator_account_id_fe =
             Fr::from_str(&full_exit.creator_account_id.to_string()).unwrap();
         let token_fe = Fr::from_str(&full_exit.token.to_string()).unwrap();
         let serial_id_fe = Fr::from_str(&full_exit.nft_serial_id.to_string()).unwrap();
-=======
         let account_address_fe = fr_from(full_exit.account_address);
         let token_fe = fr_from(full_exit.token);
->>>>>>> e7d47b34
 
         let (account_witness_before, account_witness_after, balance_before, balance_after) = {
             if is_success {
@@ -370,15 +347,13 @@
             args: OperationArguments {
                 eth_address: Some(full_exit.eth_address),
                 full_amount: Some(full_exit.full_exit_amount),
-<<<<<<< HEAD
+                a: Some(a),
+                b: Some(b),
                 fee: Some(Fr::zero()),
                 pub_nonce: Some(Fr::zero()),
-                a: Some(Fr::zero()),
-                b: Some(Fr::zero()),
                 new_pub_key_hash: Some(Fr::zero()),
                 valid_from: Some(Fr::zero()),
                 valid_until: Some(Fr::from_str(&u32::MAX.to_string()).unwrap()),
-
                 special_eth_addresses: vec![Some(
                     creator_account_witness
                         .address
@@ -388,19 +363,11 @@
                 special_account_ids: vec![Some(creator_account_id_fe), Some(account_address_fe)],
                 special_content_hash: content_hash_as_vec,
                 special_serial_id: Some(serial_id_fe),
-            },
-            before_root: Some(before_root),
-            after_root: Some(after_root),
-            tx_type: Some(Fr::from_str(&FullExitOp::OP_CODE.to_string()).unwrap()),
-=======
-                a: Some(a),
-                b: Some(b),
                 ..Default::default()
             },
             before_root: Some(before_root),
             after_root: Some(after_root),
             tx_type: Some(fr_from(FullExitOp::OP_CODE)),
->>>>>>> e7d47b34
         }
     }
 }