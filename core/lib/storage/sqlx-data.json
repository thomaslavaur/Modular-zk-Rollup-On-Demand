{
  "db": "PostgreSQL",
  "00783f36828b4d40330919774be08d091afffff24095e5c2ca47c93af29ee7bd": {
    "query": "SELECT count(*) as \"count!\" FROM aggregate_operations WHERE action_type = $1 AND confirmed = $2",
    "describe": {
      "columns": [
        {
          "ordinal": 0,
          "name": "count!",
          "type_info": "Int8"
        }
      ],
      "parameters": {
        "Left": [
          "Text",
          "Bool"
        ]
      },
      "nullable": [
        null
      ]
    }
  },
  "013bb5d51eb4f646172b6ca9dbf0704db0150147957923144e394810b574248b": {
    "query": "SELECT max(to_block) FROM aggregate_operations WHERE action_type = $1 AND confirmed IS DISTINCT FROM $2",
    "describe": {
      "columns": [
        {
          "ordinal": 0,
          "name": "max",
          "type_info": "Int8"
        }
      ],
      "parameters": {
        "Left": [
          "Text",
          "Bool"
        ]
      },
      "nullable": [
        null
      ]
    }
  },
  "016aecf9d717ed60a6b650315e6209463f60f9ccfe842fddb97795bf55746fe9": {
    "query": "\n                    WITH block_details AS (\n                        WITH aggr_comm AS (\n                            SELECT \n                                aggregate_operations.created_at, \n                                eth_operations.final_hash, \n                                commit_aggregated_blocks_binding.block_number \n                            FROM aggregate_operations\n                                INNER JOIN commit_aggregated_blocks_binding ON aggregate_operations.id = commit_aggregated_blocks_binding.op_id\n                                INNER JOIN eth_aggregated_ops_binding ON aggregate_operations.id = eth_aggregated_ops_binding.op_id\n                                INNER JOIN eth_operations ON eth_operations.id = eth_aggregated_ops_binding.eth_op_id\n                            WHERE aggregate_operations.confirmed = true \n                        )\n                        , aggr_exec as (\n                             SELECT \n                                aggregate_operations.created_at, \n                                eth_operations.final_hash, \n                                execute_aggregated_blocks_binding.block_number \n                            FROM aggregate_operations\n                                INNER JOIN execute_aggregated_blocks_binding ON aggregate_operations.id = execute_aggregated_blocks_binding.op_id\n                                INNER JOIN eth_aggregated_ops_binding ON aggregate_operations.id = eth_aggregated_ops_binding.op_id\n                                INNER JOIN eth_operations ON eth_operations.id = eth_aggregated_ops_binding.eth_op_id\n                            WHERE aggregate_operations.confirmed = true \n                        )\n                        SELECT\n                            blocks.number AS details_block_number,\n                            committed.final_hash AS commit_tx_hash,\n                            verified.final_hash AS verify_tx_hash\n                        FROM blocks\n                                INNER JOIN aggr_comm committed ON blocks.number = committed.block_number\n                                LEFT JOIN aggr_exec verified ON blocks.number = verified.block_number\n                        )\n                    SELECT\n                        block_number, \n                        block_index as \"block_index?\",\n                        tx_hash,\n                        success,\n                        fail_reason as \"fail_reason?\",\n                        details.commit_tx_hash as \"commit_tx_hash?\",\n                        details.verify_tx_hash as \"verify_tx_hash?\"\n                    FROM executed_transactions\n                    LEFT JOIN block_details details ON details.details_block_number = executed_transactions.block_number\n                    WHERE (\n                        (primary_account_address = $1 OR from_account = $1 OR to_account = $1)\n                        AND (\n                            block_number = $2 AND (\n                                COALESCE(block_index, -1) >= $3\n                            ) OR (\n                                block_number > $2\n                            )\n                        )\n                    )\n                    ORDER BY block_number ASC, COALESCE(block_index, -1) ASC\n                    LIMIT $4\n                    ",
    "describe": {
      "columns": [
        {
          "ordinal": 0,
          "name": "block_number",
          "type_info": "Int8"
        },
        {
          "ordinal": 1,
          "name": "block_index?",
          "type_info": "Int4"
        },
        {
          "ordinal": 2,
          "name": "tx_hash",
          "type_info": "Bytea"
        },
        {
          "ordinal": 3,
          "name": "success",
          "type_info": "Bool"
        },
        {
          "ordinal": 4,
          "name": "fail_reason?",
          "type_info": "Text"
        },
        {
          "ordinal": 5,
          "name": "commit_tx_hash?",
          "type_info": "Bytea"
        },
        {
          "ordinal": 6,
          "name": "verify_tx_hash?",
          "type_info": "Bytea"
        }
      ],
      "parameters": {
        "Left": [
          "Bytea",
          "Int8",
          "Int4",
          "Int8"
        ]
      },
      "nullable": [
        false,
        true,
        false,
        false,
        true,
        true,
        true
      ]
    }
  },
  "04069d09246f16a6d03be04decaa05456556dc05b964adea34742af0eaef91aa": {
    "query": "\n                    SELECT * FROM tokens\n                    WHERE symbol = $1\n                    LIMIT 1\n                    ",
    "describe": {
      "columns": [
        {
          "ordinal": 0,
          "name": "id",
          "type_info": "Int4"
        },
        {
          "ordinal": 1,
          "name": "address",
          "type_info": "Text"
        },
        {
          "ordinal": 2,
          "name": "symbol",
          "type_info": "Text"
        },
        {
          "ordinal": 3,
          "name": "decimals",
          "type_info": "Int2"
        }
      ],
      "parameters": {
        "Left": [
          "Text"
        ]
      },
      "nullable": [
        false,
        false,
        false,
        false
      ]
    }
  },
  "06eb41e0b8385c6875b0355660a43e633172e01a20dcb3d81b4f47e4b70705c4": {
    "query": "INSERT INTO mempool_txs (tx_hash, tx, created_at, eth_sign_data, batch_id)\n            VALUES ($1, $2, $3, $4, $5)",
    "describe": {
      "columns": [],
      "parameters": {
        "Left": [
          "Text",
          "Jsonb",
          "Timestamptz",
          "Jsonb",
          "Int8"
        ]
      },
      "nullable": []
    }
  },
  "088013a67d0b8118980a606386ff38b394a26abfed0f209d17a6a583a297679b": {
    "query": "\n                SELECT * FROM account_creates\n                WHERE account_id = $1 AND block_number > $2\n            ",
    "describe": {
      "columns": [
        {
          "ordinal": 0,
          "name": "account_id",
          "type_info": "Int8"
        },
        {
          "ordinal": 1,
          "name": "is_create",
          "type_info": "Bool"
        },
        {
          "ordinal": 2,
          "name": "block_number",
          "type_info": "Int8"
        },
        {
          "ordinal": 3,
          "name": "address",
          "type_info": "Bytea"
        },
        {
          "ordinal": 4,
          "name": "nonce",
          "type_info": "Int8"
        },
        {
          "ordinal": 5,
          "name": "update_order_id",
          "type_info": "Int4"
        }
      ],
      "parameters": {
        "Left": [
          "Int8",
          "Int8"
        ]
      },
      "nullable": [
        false,
        false,
        false,
        false,
        false,
        false
      ]
    }
  },
  "0929e7b917ff45833b2f36a0b987e2efa6ab3a22c04b0aacb06a97e8269e442f": {
    "query": "DELETE FROM block_witness WHERE block > $1",
    "describe": {
      "columns": [],
      "parameters": {
        "Left": [
          "Int8"
        ]
      },
      "nullable": []
    }
  },
  "0bdd32081fc9c8fbfb63787696884617129c30915c400e5647d2a81f882c6d4d": {
    "query": "SELECT eth_op_id FROM eth_aggregated_ops_binding WHERE op_id = ANY($1)",
    "describe": {
      "columns": [
        {
          "ordinal": 0,
          "name": "eth_op_id",
          "type_info": "Int8"
        }
      ],
      "parameters": {
        "Left": [
          "Int8Array"
        ]
      },
      "nullable": [
        false
      ]
    }
  },
  "0c9fc29aabfefa38588a298002e7a60c0c6cf578f7a305e8e7f58695651662dc": {
    "query": "UPDATE prover_job_queue\n            SET (updated_at, updated_by) = (now(), $1)\n            WHERE id = $2",
    "describe": {
      "columns": [],
      "parameters": {
        "Left": [
          "Text",
          "Int4"
        ]
      },
      "nullable": []
    }
  },
  "0ce7ffaee2c0f1d90d1e206dd848a0a7970982f92b09872285ece9d24de1770f": {
    "query": "\n            SELECT * FROM account_tree_cache\n            WHERE block = $1\n            ",
    "describe": {
      "columns": [
        {
          "ordinal": 0,
          "name": "block",
          "type_info": "Int8"
        },
        {
          "ordinal": 1,
          "name": "tree_cache",
          "type_info": "Text"
        }
      ],
      "parameters": {
        "Left": [
          "Int8"
        ]
      },
      "nullable": [
        false,
        false
      ]
    }
  },
  "0d173d7985eb999966305a7186ec7d865481b764ba2f666f7b502d7cc33a83ad": {
    "query": "\n            WITH aggr_comm AS (\n                SELECT \n                   aggregate_operations.confirmed, \n                   commit_aggregated_blocks_binding.block_number \n               FROM aggregate_operations\n                   INNER JOIN commit_aggregated_blocks_binding ON aggregate_operations.id = commit_aggregated_blocks_binding.op_id\n               WHERE aggregate_operations.confirmed = true \n           ), aggr_exec AS (\n                SELECT \n                   aggregate_operations.confirmed, \n                   execute_aggregated_blocks_binding.block_number \n               FROM aggregate_operations\n                   INNER JOIN execute_aggregated_blocks_binding ON aggregate_operations.id = execute_aggregated_blocks_binding.op_id\n               WHERE aggregate_operations.confirmed = true \n            ), transactions as (\n                select\n                    *\n                from (\n                    select\n                        concat_ws(',', block_number, block_index) as tx_id,\n                        tx,\n                        'sync-tx:' || encode(tx_hash, 'hex') as hash,\n                        null as pq_id,\n                        null as eth_block,\n                        success,\n                        fail_reason,\n                        block_number,\n                        created_at\n                    from\n                        executed_transactions\n                    where\n                        (\n                            from_account = $1\n                            or\n                            to_account = $1\n                            or\n                            primary_account_address = $1\n                        )\n                        and\n                        (block_number BETWEEN $3 AND $4 or (block_number = $2 and block_index BETWEEN $5 AND $6))\n                    union all\n                    select\n                        concat_ws(',', block_number, block_index) as tx_id,\n                        operation as tx,\n                        '0x' || encode(eth_hash, 'hex') as hash,\n                        priority_op_serialid as pq_id,\n                        eth_block,\n                        true as success,\n                        null as fail_reason,\n                        block_number,\n                        created_at\n                    from \n                        executed_priority_operations\n                    where \n                        (\n                            from_account = $1\n                            or\n                            to_account = $1\n                        )\n                        and\n                        (block_number BETWEEN $3 AND $4 or (block_number = $2 and block_index BETWEEN $5 AND $6))\n                    ) t\n                order by\n                    block_number desc, created_at desc\n                limit \n                    $7\n            )\n            select\n                tx_id as \"tx_id!\",\n                hash as \"hash?\",\n                eth_block as \"eth_block?\",\n                pq_id as \"pq_id?\",\n                tx as \"tx!\",\n                success as \"success?\",\n                fail_reason as \"fail_reason?\",\n                true as \"commited!\",\n                coalesce(verified.confirmed, false) as \"verified!\",\n                created_at as \"created_at!\"\n            from transactions\n            left join aggr_comm committed on\n                committed.block_number = transactions.block_number AND committed.confirmed = true\n            left join aggr_exec verified on\n                verified.block_number = transactions.block_number AND verified.confirmed = true\n            order by transactions.block_number desc, created_at desc\n            ",
    "describe": {
      "columns": [
        {
          "ordinal": 0,
          "name": "tx_id!",
          "type_info": "Text"
        },
        {
          "ordinal": 1,
          "name": "hash?",
          "type_info": "Text"
        },
        {
          "ordinal": 2,
          "name": "eth_block?",
          "type_info": "Int8"
        },
        {
          "ordinal": 3,
          "name": "pq_id?",
          "type_info": "Int8"
        },
        {
          "ordinal": 4,
          "name": "tx!",
          "type_info": "Jsonb"
        },
        {
          "ordinal": 5,
          "name": "success?",
          "type_info": "Bool"
        },
        {
          "ordinal": 6,
          "name": "fail_reason?",
          "type_info": "Text"
        },
        {
          "ordinal": 7,
          "name": "commited!",
          "type_info": "Bool"
        },
        {
          "ordinal": 8,
          "name": "verified!",
          "type_info": "Bool"
        },
        {
          "ordinal": 9,
          "name": "created_at!",
          "type_info": "Timestamptz"
        }
      ],
      "parameters": {
        "Left": [
          "Bytea",
          "Int8",
          "Int8",
          "Int8",
          "Int4",
          "Int4",
          "Int8"
        ]
      },
      "nullable": [
        null,
        null,
        null,
        null,
        null,
        null,
        null,
        null,
        null,
        null
      ]
    }
  },
  "0d6babe453e10d8fd58e15eaac7b77d9d5ad315b84d36c66f7abb414202666d1": {
    "query": "INSERT INTO eth_unprocessed_aggregated_ops (op_id)\n                VALUES ($1)",
    "describe": {
      "columns": [],
      "parameters": {
        "Left": [
          "Int8"
        ]
      },
      "nullable": []
    }
  },
  "0e390d0f58d24733d76253da2e4d9c9a0f5c96702d164fe3ad64af8aec43ee49": {
    "query": "\n                SELECT * FROM account_balance_updates\n                WHERE account_id = $1 AND block_number > $2\n            ",
    "describe": {
      "columns": [
        {
          "ordinal": 0,
          "name": "balance_update_id",
          "type_info": "Int4"
        },
        {
          "ordinal": 1,
          "name": "account_id",
          "type_info": "Int8"
        },
        {
          "ordinal": 2,
          "name": "block_number",
          "type_info": "Int8"
        },
        {
          "ordinal": 3,
          "name": "coin_id",
          "type_info": "Int4"
        },
        {
          "ordinal": 4,
          "name": "old_balance",
          "type_info": "Numeric"
        },
        {
          "ordinal": 5,
          "name": "new_balance",
          "type_info": "Numeric"
        },
        {
          "ordinal": 6,
          "name": "old_nonce",
          "type_info": "Int8"
        },
        {
          "ordinal": 7,
          "name": "new_nonce",
          "type_info": "Int8"
        },
        {
          "ordinal": 8,
          "name": "update_order_id",
          "type_info": "Int4"
        }
      ],
      "parameters": {
        "Left": [
          "Int8",
          "Int8"
        ]
      },
      "nullable": [
        false,
        false,
        false,
        false,
        false,
        false,
        false,
        false,
        false
      ]
    }
  },
  "0fb38a8f186b2b0a2b3d608bf43b111876e16bafe8e10ad9078b5066908ea0cf": {
    "query": "DELETE FROM proofs WHERE block_number > $1",
    "describe": {
      "columns": [],
      "parameters": {
        "Left": [
          "Int8"
        ]
      },
      "nullable": []
    }
  },
  "0fbc25e0f2aab2b56acf7e09d75690a78f7c2df7cec0644a8e45461ee9aab75b": {
    "query": "SELECT * FROM data_restore_rollup_ops\n            ORDER BY id ASC",
    "describe": {
      "columns": [
        {
          "ordinal": 0,
          "name": "id",
          "type_info": "Int4"
        },
        {
          "ordinal": 1,
          "name": "block_num",
          "type_info": "Int8"
        },
        {
          "ordinal": 2,
          "name": "operation",
          "type_info": "Jsonb"
        },
        {
          "ordinal": 3,
          "name": "fee_account",
          "type_info": "Int8"
        }
      ],
      "parameters": {
        "Left": []
      },
      "nullable": [
        false,
        false,
        false,
        false
      ]
    }
  },
  "15faacf14edd991dedc35011ef12eefc5a04771a6b3f24a4c655f9259c9ea572": {
    "query": "SELECT * FROM account_balance_updates WHERE block_number > $1 AND block_number <= $2 ",
    "describe": {
      "columns": [
        {
          "ordinal": 0,
          "name": "balance_update_id",
          "type_info": "Int4"
        },
        {
          "ordinal": 1,
          "name": "account_id",
          "type_info": "Int8"
        },
        {
          "ordinal": 2,
          "name": "block_number",
          "type_info": "Int8"
        },
        {
          "ordinal": 3,
          "name": "coin_id",
          "type_info": "Int4"
        },
        {
          "ordinal": 4,
          "name": "old_balance",
          "type_info": "Numeric"
        },
        {
          "ordinal": 5,
          "name": "new_balance",
          "type_info": "Numeric"
        },
        {
          "ordinal": 6,
          "name": "old_nonce",
          "type_info": "Int8"
        },
        {
          "ordinal": 7,
          "name": "new_nonce",
          "type_info": "Int8"
        },
        {
          "ordinal": 8,
          "name": "update_order_id",
          "type_info": "Int4"
        }
      ],
      "parameters": {
        "Left": [
          "Int8",
          "Int8"
        ]
      },
      "nullable": [
        false,
        false,
        false,
        false,
        false,
        false,
        false,
        false,
        false
      ]
    }
  },
  "163c54b9ce64671b284e09c43bab0aadeda9d45e7b7f5ea43c1cae0f49b15b8d": {
    "query": "\n                INSERT INTO commit_aggregated_blocks_binding\n                SELECT \n                    aggregate_operations.id, blocks.number\n                FROM aggregate_operations\n                INNER JOIN blocks ON blocks.number BETWEEN aggregate_operations.from_block AND aggregate_operations.to_block\n                WHERE aggregate_operations.action_type = 'CommitBlocks' and aggregate_operations.id = $1\n                ",
    "describe": {
      "columns": [],
      "parameters": {
        "Left": [
          "Int8"
        ]
      },
      "nullable": []
    }
  },
  "17626aba706502252ba06108c8b1563732a3e85094f8d76ce55f1d3487fc605b": {
    "query": "\n            select \n                created_at as \"created_at!\"\n            from (\n                    select\n                        created_at\n                    from\n                        executed_transactions\n                    where\n                        from_account = $1\n                        or\n                        to_account = $1\n                        or\n                        primary_account_address = $1\n                    union all\n                    select\n                        created_at\n                    from \n                        executed_priority_operations\n                    where \n                        from_account = $1\n                        or\n                        to_account = $1\n            ) t\n            order by\n                created_at asc\n            limit \n                1\n            ",
    "describe": {
      "columns": [
        {
          "ordinal": 0,
          "name": "created_at!",
          "type_info": "Timestamptz"
        }
      ],
      "parameters": {
        "Left": [
          "Bytea"
        ]
      },
      "nullable": [
        null
      ]
    }
  },
  "17fc469643c2d885502a9f3e5d44c2b7032e03f694c663215fe9160fc8db38df": {
    "query": "\n                        INSERT INTO accounts ( id, last_block, nonce, address, pubkey_hash )\n                        VALUES ( $1, $2, $3, $4, $5 )\n                        ",
    "describe": {
      "columns": [],
      "parameters": {
        "Left": [
          "Int8",
          "Int8",
          "Int8",
          "Bytea",
          "Bytea"
        ]
      },
      "nullable": []
    }
  },
  "18923147a9a9f03dae77d31f106ac53ca69321df1194c921baef8f48ff963c12": {
    "query": "WITH aggregate_ops AS (\n                SELECT aggregate_operations.id FROM aggregate_operations\n                   WHERE confirmed = $1 and action_type != $2 and aggregate_operations.id != ANY(SELECT id from eth_aggregated_ops_binding)\n                ORDER BY aggregate_operations.id ASC\n              )\n              INSERT INTO eth_unprocessed_aggregated_ops (op_id)\n              SELECT id from aggregate_ops\n              ON CONFLICT (op_id)\n              DO NOTHING",
    "describe": {
      "columns": [],
      "parameters": {
        "Left": [
          "Bool",
          "Text"
        ]
      },
      "nullable": []
    }
  },
  "19b2670f1ac5f960611e9ed59ec49ee1395d0a0193f317276cdaa675023945af": {
    "query": "UPDATE eth_parameters SET last_verified_block = $1 WHERE id = true AND last_verified_block > $1",
    "describe": {
      "columns": [],
      "parameters": {
        "Left": [
          "Int8"
        ]
      },
      "nullable": []
    }
  },
  "1a2ad5fc72cc6110c64c777a863519054f4a976f00339a2368c86e830ac4c7fd": {
    "query": "DELETE FROM aggregated_proofs WHERE last_block > $1",
    "describe": {
      "columns": [],
      "parameters": {
        "Left": [
          "Int8"
        ]
      },
      "nullable": []
    }
  },
  "1a3122983ff3dc5c9a1b6e2b5d68f10e93f9db6aac216c105157048ea5b802ed": {
    "query": "\n                    WITH block_details AS (\n                        WITH aggr_comm AS (\n                            SELECT \n                                aggregate_operations.created_at, \n                                eth_operations.final_hash, \n                                commit_aggregated_blocks_binding.block_number \n                            FROM aggregate_operations\n                                INNER JOIN commit_aggregated_blocks_binding ON aggregate_operations.id = commit_aggregated_blocks_binding.op_id\n                                INNER JOIN eth_aggregated_ops_binding ON aggregate_operations.id = eth_aggregated_ops_binding.op_id\n                                INNER JOIN eth_operations ON eth_operations.id = eth_aggregated_ops_binding.eth_op_id\n                            WHERE aggregate_operations.confirmed = true \n                        )\n                        , aggr_exec as (\n                             SELECT \n                                aggregate_operations.created_at, \n                                eth_operations.final_hash, \n                                execute_aggregated_blocks_binding.block_number \n                            FROM aggregate_operations\n                                INNER JOIN execute_aggregated_blocks_binding ON aggregate_operations.id = execute_aggregated_blocks_binding.op_id\n                                INNER JOIN eth_aggregated_ops_binding ON aggregate_operations.id = eth_aggregated_ops_binding.op_id\n                                INNER JOIN eth_operations ON eth_operations.id = eth_aggregated_ops_binding.eth_op_id\n                            WHERE aggregate_operations.confirmed = true \n                        )\n                        SELECT\n                            blocks.number AS details_block_number,\n                            committed.final_hash AS commit_tx_hash,\n                            verified.final_hash AS verify_tx_hash\n                        FROM blocks\n                                INNER JOIN aggr_comm committed ON blocks.number = committed.block_number\n                                LEFT JOIN aggr_exec verified ON blocks.number = verified.block_number\n                    )\n                    SELECT\n                        block_number, \n                        block_index as \"block_index?\",\n                        tx_hash,\n                        success,\n                        fail_reason as \"fail_reason?\",\n                        details.commit_tx_hash as \"commit_tx_hash?\",\n                        details.verify_tx_hash as \"verify_tx_hash?\"\n                    FROM executed_transactions\n                    LEFT JOIN block_details details ON details.details_block_number = executed_transactions.block_number\n                    WHERE (\n                        (primary_account_address = $1 OR from_account = $1 OR to_account = $1)\n                        AND (\n                            block_number = $2 AND (\n                                COALESCE(block_index, -1) <= $3\n                            ) OR (\n                                block_number < $2\n                            )\n                        )\n                    )\n                    ORDER BY block_number DESC, COALESCE(block_index, -1) DESC\n                    LIMIT $4\n                    ",
    "describe": {
      "columns": [
        {
          "ordinal": 0,
          "name": "block_number",
          "type_info": "Int8"
        },
        {
          "ordinal": 1,
          "name": "block_index?",
          "type_info": "Int4"
        },
        {
          "ordinal": 2,
          "name": "tx_hash",
          "type_info": "Bytea"
        },
        {
          "ordinal": 3,
          "name": "success",
          "type_info": "Bool"
        },
        {
          "ordinal": 4,
          "name": "fail_reason?",
          "type_info": "Text"
        },
        {
          "ordinal": 5,
          "name": "commit_tx_hash?",
          "type_info": "Bytea"
        },
        {
          "ordinal": 6,
          "name": "verify_tx_hash?",
          "type_info": "Bytea"
        }
      ],
      "parameters": {
        "Left": [
          "Bytea",
          "Int8",
          "Int4",
          "Int8"
        ]
      },
      "nullable": [
        false,
        true,
        false,
        false,
        true,
        true,
        true
      ]
    }
  },
  "1ce3fbb6c510621c830b0b4679d51fb2ac4379a474d7ee7074500d786102fcd3": {
    "query": "INSERT INTO mempool_txs (tx_hash, tx, eth_sign_data, created_at, batch_id)\n            SELECT u.tx_hash, u.tx, u.eth_sign_data, $4, $5\n                FROM UNNEST ($1::text[], $2::jsonb[], $3::jsonb[])\n                AS u(tx_hash, tx, eth_sign_data)",
    "describe": {
      "columns": [],
      "parameters": {
        "Left": [
          "TextArray",
          "JsonbArray",
          "JsonbArray",
          "Timestamptz",
          "Int8"
        ]
      },
      "nullable": []
    }
  },
  "222e3946401772e3f6e0d9ce9909e8e7ac2dc830c5ecfcd522f56b3bf70fd679": {
    "query": "INSERT INTO data_restore_storage_state_update (storage_state) VALUES ($1)",
    "describe": {
      "columns": [],
      "parameters": {
        "Left": [
          "Text"
        ]
      },
      "nullable": []
    }
  },
  "2343aca33094f426c4205d22e3c938dc1e69ea67267a5cf5223b7c6e4aaa139c": {
    "query": "\n                UPDATE prover_job_queue\n                SET (job_status, updated_at, updated_by) = ($1, now(), 'server_give_job')\n                WHERE id = $2;\n            ",
    "describe": {
      "columns": [],
      "parameters": {
        "Left": [
          "Int4",
          "Int4"
        ]
      },
      "nullable": []
    }
  },
  "23610c64c6b48f1527f90d4ea0426a8c37ca436d0c811d890759cfb6330f70a9": {
    "query": "\n                        INSERT INTO account_balance_updates ( account_id, block_number, coin_id, old_balance, new_balance, old_nonce, new_nonce, update_order_id )\n                        VALUES ( $1, $2, $3, $4, $5, $6, $7, $8 )\n                        ",
    "describe": {
      "columns": [],
      "parameters": {
        "Left": [
          "Int8",
          "Int8",
          "Int4",
          "Numeric",
          "Numeric",
          "Int8",
          "Int8",
          "Int4"
        ]
      },
      "nullable": []
    }
  },
  "24598bf98e47b8a2bee59bbd777dd5e0b32ee74e21e110e9e73c52cf72b7f56c": {
    "query": "SELECT * FROM aggregate_operations WHERE action_type = $1 and from_block <= $2 and $2 <= to_block",
    "describe": {
      "columns": [
        {
          "ordinal": 0,
          "name": "id",
          "type_info": "Int8"
        },
        {
          "ordinal": 1,
          "name": "action_type",
          "type_info": "Text"
        },
        {
          "ordinal": 2,
          "name": "arguments",
          "type_info": "Jsonb"
        },
        {
          "ordinal": 3,
          "name": "from_block",
          "type_info": "Int8"
        },
        {
          "ordinal": 4,
          "name": "to_block",
          "type_info": "Int8"
        },
        {
          "ordinal": 5,
          "name": "created_at",
          "type_info": "Timestamptz"
        },
        {
          "ordinal": 6,
          "name": "confirmed",
          "type_info": "Bool"
        }
      ],
      "parameters": {
        "Left": [
          "Text",
          "Int8"
        ]
      },
      "nullable": [
        false,
        false,
        false,
        false,
        false,
        false,
        false
      ]
    }
  },
  "26204b0d5ff5ce98cc8ee5d483d4b5536724f7d8f17c66e19387bc5acd3e713d": {
    "query": "DELETE FROM eth_tx_hashes WHERE eth_op_id = ANY($1)",
    "describe": {
      "columns": [],
      "parameters": {
        "Left": [
          "Int8Array"
        ]
      },
      "nullable": []
    }
  },
  "273c7371b1a13bbb03490e874b7f2eab969defa6aa9f2b416e4f9e8a135aa97c": {
    "query": "\n                        INSERT INTO account_creates ( account_id, is_create, block_number, address, nonce, update_order_id )\n                        VALUES ( $1, $2, $3, $4, $5, $6 )\n                        ",
    "describe": {
      "columns": [],
      "parameters": {
        "Left": [
          "Int8",
          "Bool",
          "Int8",
          "Bytea",
          "Int8",
          "Int4"
        ]
      },
      "nullable": []
    }
  },
  "283d9869a56c60f851ee907cd36a70458b3b3f69a61670eeb0762f67c6ada1ed": {
    "query": "SELECT * FROM executed_transactions WHERE tx_hash = $1",
    "describe": {
      "columns": [
        {
          "ordinal": 0,
          "name": "block_number",
          "type_info": "Int8"
        },
        {
          "ordinal": 1,
          "name": "block_index",
          "type_info": "Int4"
        },
        {
          "ordinal": 2,
          "name": "tx",
          "type_info": "Jsonb"
        },
        {
          "ordinal": 3,
          "name": "operation",
          "type_info": "Jsonb"
        },
        {
          "ordinal": 4,
          "name": "tx_hash",
          "type_info": "Bytea"
        },
        {
          "ordinal": 5,
          "name": "from_account",
          "type_info": "Bytea"
        },
        {
          "ordinal": 6,
          "name": "to_account",
          "type_info": "Bytea"
        },
        {
          "ordinal": 7,
          "name": "success",
          "type_info": "Bool"
        },
        {
          "ordinal": 8,
          "name": "fail_reason",
          "type_info": "Text"
        },
        {
          "ordinal": 9,
          "name": "primary_account_address",
          "type_info": "Bytea"
        },
        {
          "ordinal": 10,
          "name": "nonce",
          "type_info": "Int8"
        },
        {
          "ordinal": 11,
          "name": "created_at",
          "type_info": "Timestamptz"
        },
        {
          "ordinal": 12,
          "name": "eth_sign_data",
          "type_info": "Jsonb"
        },
        {
          "ordinal": 13,
          "name": "batch_id",
          "type_info": "Int8"
        }
      ],
      "parameters": {
        "Left": [
          "Bytea"
        ]
      },
      "nullable": [
        false,
        true,
        false,
        false,
        false,
        false,
        true,
        false,
        true,
        false,
        false,
        false,
        true,
        true
      ]
    }
  },
  "285c1453d6e486c92a2b9b73f75c17ac00f0ca553d2b9e9a689e0da9e7471482": {
    "query": "INSERT INTO executed_priority_operations (block_number, block_index, operation, from_account, to_account, priority_op_serialid, deadline_block, eth_hash, eth_block, created_at)\n            VALUES ($1, $2, $3, $4, $5, $6, $7, $8, $9, $10)\n            ON CONFLICT (priority_op_serialid)\n            DO NOTHING",
    "describe": {
      "columns": [],
      "parameters": {
        "Left": [
          "Int8",
          "Int4",
          "Jsonb",
          "Bytea",
          "Bytea",
          "Int8",
          "Int8",
          "Bytea",
          "Int8",
          "Timestamptz"
        ]
      },
      "nullable": []
    }
  },
  "28f120a906bc5fd893293d391913ac53ed79855274b85979a0cb38c3307e9ee9": {
    "query": "SELECT * FROM eth_operations WHERE id <= $1 ORDER BY ID DESC LIMIT 1",
    "describe": {
      "columns": [
        {
          "ordinal": 0,
          "name": "id",
          "type_info": "Int8"
        },
        {
          "ordinal": 1,
          "name": "nonce",
          "type_info": "Int8"
        },
        {
          "ordinal": 2,
          "name": "confirmed",
          "type_info": "Bool"
        },
        {
          "ordinal": 3,
          "name": "raw_tx",
          "type_info": "Bytea"
        },
        {
          "ordinal": 4,
          "name": "op_type",
          "type_info": "Text"
        },
        {
          "ordinal": 5,
          "name": "final_hash",
          "type_info": "Bytea"
        },
        {
          "ordinal": 6,
          "name": "last_deadline_block",
          "type_info": "Int8"
        },
        {
          "ordinal": 7,
          "name": "last_used_gas_price",
          "type_info": "Numeric"
        }
      ],
      "parameters": {
        "Left": [
          "Int8"
        ]
      },
      "nullable": [
        false,
        false,
        false,
        false,
        false,
        true,
        false,
        false
      ]
    }
  },
  "2d70c5906b5c17523afd243c8be132f5b1724482e2f9d2795085455cafa0d6ce": {
    "query": "\n            SELECT id, address, symbol, decimals\n            FROM tokens\n            INNER JOIN ticker_market_volume\n            ON tokens.id = ticker_market_volume.token_id\n            WHERE ticker_market_volume.market_volume >= $1\n            ORDER BY id ASC\n            ",
    "describe": {
      "columns": [
        {
          "ordinal": 0,
          "name": "id",
          "type_info": "Int4"
        },
        {
          "ordinal": 1,
          "name": "address",
          "type_info": "Text"
        },
        {
          "ordinal": 2,
          "name": "symbol",
          "type_info": "Text"
        },
        {
          "ordinal": 3,
          "name": "decimals",
          "type_info": "Int2"
        }
      ],
      "parameters": {
        "Left": [
          "Numeric"
        ]
      },
      "nullable": [
        false,
        false,
        false,
        false
      ]
    }
  },
  "2e92926816053cda2de6d571867a625fab5bb9668840db94bd18c411f96dc39b": {
    "query": "SELECT * FROM blocks WHERE number = $1",
    "describe": {
      "columns": [
        {
          "ordinal": 0,
          "name": "number",
          "type_info": "Int8"
        },
        {
          "ordinal": 1,
          "name": "root_hash",
          "type_info": "Bytea"
        },
        {
          "ordinal": 2,
          "name": "fee_account_id",
          "type_info": "Int8"
        },
        {
          "ordinal": 3,
          "name": "unprocessed_prior_op_before",
          "type_info": "Int8"
        },
        {
          "ordinal": 4,
          "name": "unprocessed_prior_op_after",
          "type_info": "Int8"
        },
        {
          "ordinal": 5,
          "name": "block_size",
          "type_info": "Int8"
        },
        {
          "ordinal": 6,
          "name": "commit_gas_limit",
          "type_info": "Int8"
        },
        {
          "ordinal": 7,
          "name": "verify_gas_limit",
          "type_info": "Int8"
        },
        {
          "ordinal": 8,
          "name": "timestamp",
          "type_info": "Int8"
        },
        {
          "ordinal": 9,
          "name": "commitment",
          "type_info": "Bytea"
        }
      ],
      "parameters": {
        "Left": [
          "Int8"
        ]
      },
      "nullable": [
        false,
        false,
        false,
        false,
        false,
        false,
        false,
        false,
        true,
        false
      ]
    }
  },
  "3538961dd16f0eb374b50b33cae9a656426720c7fdf5d26ac406f44f47692e01": {
    "query": "SELECT COUNT(*) FROM executed_transactions WHERE success = true",
    "describe": {
      "columns": [
        {
          "ordinal": 0,
          "name": "count",
          "type_info": "Int8"
        }
      ],
      "parameters": {
        "Left": []
      },
      "nullable": [
        null
      ]
    }
  },
  "357d6ead6603c088c16ca1257981f85d316a31d6aee3f867f3646f0783f6fb43": {
    "query": "INSERT INTO data_restore_events_state (block_type, transaction_hash, block_num, contract_version) VALUES ($1, $2, $3, $4)",
    "describe": {
      "columns": [],
      "parameters": {
        "Left": [
          "Text",
          "Bytea",
          "Int8",
          "Int4"
        ]
      },
      "nullable": []
    }
  },
  "393fa462bb0a3b247c99946e569f06fc7fa1f742d564adce560ac69e1729fece": {
    "query": "SELECT * FROM balances WHERE account_id = ANY($1)",
    "describe": {
      "columns": [
        {
          "ordinal": 0,
          "name": "account_id",
          "type_info": "Int8"
        },
        {
          "ordinal": 1,
          "name": "coin_id",
          "type_info": "Int4"
        },
        {
          "ordinal": 2,
          "name": "balance",
          "type_info": "Numeric"
        }
      ],
      "parameters": {
        "Left": [
          "Int8Array"
        ]
      },
      "nullable": [
        false,
        false,
        false
      ]
    }
  },
  "3970cf9992bebde3cab6c3f5cd8dc4ee3d9b7f49093327f00075dd96f5ef3623": {
    "query": "UPDATE eth_parameters\n            SET gas_price_limit = $1, average_gas_price = $2\n            WHERE id = true",
    "describe": {
      "columns": [],
      "parameters": {
        "Left": [
          "Int8",
          "Int8"
        ]
      },
      "nullable": []
    }
  },
  "39f351e0d79171f20e82f0df7ea9fd34069c69915f96d4496242d35d6bd22a1b": {
    "query": "\n                        INSERT INTO balances ( account_id, coin_id, balance )\n                        VALUES ( $1, $2, $3 )\n                        ON CONFLICT (account_id, coin_id)\n                        DO UPDATE\n                          SET balance = $3\n                        ",
    "describe": {
      "columns": [],
      "parameters": {
        "Left": [
          "Int8",
          "Int4",
          "Numeric"
        ]
      },
      "nullable": []
    }
  },
  "3c734a6a585db3da17b515c061bf7b1b50e466c79e6a38814f95f4ada2639b00": {
    "query": "\n            SELECT account_id, account_type as \"account_type!: EthAccountType\" \n            FROM eth_account_types WHERE account_id = $1\n            ",
    "describe": {
      "columns": [
        {
          "ordinal": 0,
          "name": "account_id",
          "type_info": "Int8"
        },
        {
          "ordinal": 1,
          "name": "account_type!: EthAccountType",
          "type_info": {
            "Custom": {
              "name": "eth_account_type",
              "kind": {
                "Enum": [
                  "Owned",
                  "CREATE2"
                ]
              }
            }
          }
        }
      ],
      "parameters": {
        "Left": [
          "Int8"
        ]
      },
      "nullable": [
        false,
        false
      ]
    }
  },
  "3ed6f62aea4b0901e56abf35be76cf1f4f64d14dc0ef63de8b205fc472c4de97": {
    "query": "INSERT INTO data_restore_last_watched_eth_block (block_number) VALUES ($1)",
    "describe": {
      "columns": [],
      "parameters": {
        "Left": [
          "Text"
        ]
      },
      "nullable": []
    }
  },
  "411ae4152496dfa80c3ba50ad99c5ad72cce7d072d47a9a9a2c88587bf021952": {
    "query": "LOCK TABLE prover_job_queue IN EXCLUSIVE MODE",
    "describe": {
      "columns": [],
      "parameters": {
        "Left": []
      },
      "nullable": []
    }
  },
  "41a4d1c9fa9953cd94714a408afd892962f9eea9a9f1674b8dddfa72e2eb9ec2": {
    "query": "INSERT INTO eth_tx_hashes (eth_op_id, tx_hash) VALUES ($1, $2)",
    "describe": {
      "columns": [],
      "parameters": {
        "Left": [
          "Int8",
          "Bytea"
        ]
      },
      "nullable": []
    }
  },
  "431d895194996aa3230ecdaa168a3196a3cbd75fb23fe270cf09803e8774928c": {
    "query": "\n            INSERT INTO account_tree_cache (block, tree_cache)\n            VALUES ($1, $2)\n            ",
    "describe": {
      "columns": [],
      "parameters": {
        "Left": [
          "Int8",
          "Text"
        ]
      },
      "nullable": []
    }
  },
  "437c7b571b9be4bfbb677acff6b6b4393c7f8fd8c035264052e782bfd89c67ff": {
    "query": "\n                        DELETE FROM accounts\n                        WHERE id = $1\n                        ",
    "describe": {
      "columns": [],
      "parameters": {
        "Left": [
          "Int8"
        ]
      },
      "nullable": []
    }
  },
  "439d0083a3b98066071cde5909969b4e9ce744bc1bfa761116c6fb5bcc356075": {
    "query": "DELETE FROM account_balance_updates WHERE block_number > $1",
    "describe": {
      "columns": [],
      "parameters": {
        "Left": [
          "Int8"
        ]
      },
      "nullable": []
    }
  },
  "4469f85caafd8e489247f5a16d567910a113975fb5911622e40440b09eac7e4f": {
    "query": "DELETE FROM account_pubkey_updates WHERE block_number > $1",
    "describe": {
      "columns": [],
      "parameters": {
        "Left": [
          "Int8"
        ]
      },
      "nullable": []
    }
  },
  "44b276fda62734e9c9d9853f493340265116ab7f13599674d27aafe3d3887391": {
    "query": "UPDATE eth_operations \n            SET last_used_gas_price = $1, last_deadline_block = $2\n            WHERE id = $3",
    "describe": {
      "columns": [],
      "parameters": {
        "Left": [
          "Numeric",
          "Int8",
          "Int8"
        ]
      },
      "nullable": []
    }
  },
  "44e5ba11f839c21a12e1cee81b31e848f0e87e23cc9e16e136a88a6ae7c84303": {
    "query": "INSERT INTO proofs (block_number, proof)\n            VALUES ($1, $2)",
    "describe": {
      "columns": [],
      "parameters": {
        "Left": [
          "Int8",
          "Jsonb"
        ]
      },
      "nullable": []
    }
  },
  "457b4a87812ac9dcad6fbfc356952f05481a5729074ce305c3dedb33f99672f6": {
    "query": "\n            DELETE FROM pending_block WHERE number = $1\n            ",
    "describe": {
      "columns": [],
      "parameters": {
        "Left": [
          "Int8"
        ]
      },
      "nullable": []
    }
  },
  "45dc23ee9e4fd0bf52e2a82f3ed83210ec3a49c01b70a82bd6fac566da1a0f3b": {
    "query": "SELECT max(last_block) from prover_job_queue\n            WHERE job_type = $1",
    "describe": {
      "columns": [
        {
          "ordinal": 0,
          "name": "max",
          "type_info": "Int8"
        }
      ],
      "parameters": {
        "Left": [
          "Text"
        ]
      },
      "nullable": [
        null
      ]
    }
  },
  "47dd80567908f3b37161e4f92a97654e7af4a5e921145bdedbc446a653926b88": {
    "query": "SELECT * FROM block_metadata WHERE block_number = $1",
    "describe": {
      "columns": [
        {
          "ordinal": 0,
          "name": "block_number",
          "type_info": "Int8"
        },
        {
          "ordinal": 1,
          "name": "fast_processing",
          "type_info": "Bool"
        }
      ],
      "parameters": {
        "Left": [
          "Int8"
        ]
      },
      "nullable": [
        false,
        false
      ]
    }
  },
  "47e6a9e74f9281ef8f9373829fd8500920226c4a9ef3546b2d01fb0dfb20d686": {
    "query": "\n                SELECT aggregate_operations.* FROM eth_aggregated_ops_binding\n                LEFT JOIN aggregate_operations ON aggregate_operations.id = op_id\n                WHERE eth_op_id = $1\n                ",
    "describe": {
      "columns": [
        {
          "ordinal": 0,
          "name": "id",
          "type_info": "Int8"
        },
        {
          "ordinal": 1,
          "name": "action_type",
          "type_info": "Text"
        },
        {
          "ordinal": 2,
          "name": "arguments",
          "type_info": "Jsonb"
        },
        {
          "ordinal": 3,
          "name": "from_block",
          "type_info": "Int8"
        },
        {
          "ordinal": 4,
          "name": "to_block",
          "type_info": "Int8"
        },
        {
          "ordinal": 5,
          "name": "created_at",
          "type_info": "Timestamptz"
        },
        {
          "ordinal": 6,
          "name": "confirmed",
          "type_info": "Bool"
        }
      ],
      "parameters": {
        "Left": [
          "Int8"
        ]
      },
      "nullable": [
        false,
        false,
        false,
        false,
        false,
        false,
        false
      ]
    }
  },
  "4a0bc713a57201aa894b96acdb462c03d3ad63cf4fbc8a14b9ac5e2e02121207": {
    "query": "\n            SELECT * FROM ticker_market_volume\n            WHERE token_id = $1\n            LIMIT 1\n            ",
    "describe": {
      "columns": [
        {
          "ordinal": 0,
          "name": "token_id",
          "type_info": "Int4"
        },
        {
          "ordinal": 1,
          "name": "market_volume",
          "type_info": "Numeric"
        },
        {
          "ordinal": 2,
          "name": "last_updated",
          "type_info": "Timestamptz"
        }
      ],
      "parameters": {
        "Left": [
          "Int4"
        ]
      },
      "nullable": [
        false,
        false,
        false
      ]
    }
  },
  "4a8d416bb6c7cf8c7d59ad07b181d24eebb8a39776395681ee7f99a4c9183cd8": {
    "query": "SELECT * FROM mempool_txs\n            ORDER BY created_at",
    "describe": {
      "columns": [
        {
          "ordinal": 0,
          "name": "id",
          "type_info": "Int8"
        },
        {
          "ordinal": 1,
          "name": "tx_hash",
          "type_info": "Text"
        },
        {
          "ordinal": 2,
          "name": "tx",
          "type_info": "Jsonb"
        },
        {
          "ordinal": 3,
          "name": "created_at",
          "type_info": "Timestamptz"
        },
        {
          "ordinal": 4,
          "name": "eth_sign_data",
          "type_info": "Jsonb"
        },
        {
          "ordinal": 5,
          "name": "batch_id",
          "type_info": "Int8"
        }
      ],
      "parameters": {
        "Left": []
      },
      "nullable": [
        false,
        false,
        false,
        false,
        true,
        false
      ]
    }
  },
  "4bb598fad1aedbf9cd6886f502399881c2772bae7171455ae1ec6a0e9a2629a0": {
    "query": "\n            SELECT * FROM account_tree_cache\n            ORDER BY block DESC\n            LIMIT 1\n            ",
    "describe": {
      "columns": [
        {
          "ordinal": 0,
          "name": "block",
          "type_info": "Int8"
        },
        {
          "ordinal": 1,
          "name": "tree_cache",
          "type_info": "Text"
        }
      ],
      "parameters": {
        "Left": []
      },
      "nullable": [
        false,
        false
      ]
    }
  },
  "4c08da920ab0c43f5b5db98ba4ee44a20a1f365d9b118f3b61176a4b6ebd086b": {
    "query": "SELECT * FROM eth_operations\n            WHERE confirmed = false\n            ORDER BY id ASC",
    "describe": {
      "columns": [
        {
          "ordinal": 0,
          "name": "id",
          "type_info": "Int8"
        },
        {
          "ordinal": 1,
          "name": "nonce",
          "type_info": "Int8"
        },
        {
          "ordinal": 2,
          "name": "confirmed",
          "type_info": "Bool"
        },
        {
          "ordinal": 3,
          "name": "raw_tx",
          "type_info": "Bytea"
        },
        {
          "ordinal": 4,
          "name": "op_type",
          "type_info": "Text"
        },
        {
          "ordinal": 5,
          "name": "final_hash",
          "type_info": "Bytea"
        },
        {
          "ordinal": 6,
          "name": "last_deadline_block",
          "type_info": "Int8"
        },
        {
          "ordinal": 7,
          "name": "last_used_gas_price",
          "type_info": "Numeric"
        }
      ],
      "parameters": {
        "Left": []
      },
      "nullable": [
        false,
        false,
        false,
        false,
        false,
        true,
        false,
        false
      ]
    }
  },
  "4c7dfa70b28b0d2faba94e33de2580c980f4d1159924686a6b72a06f3084fe82": {
    "query": "SELECT COUNT(*) FROM executed_transactions WHERE block_number > $1",
    "describe": {
      "columns": [
        {
          "ordinal": 0,
          "name": "count",
          "type_info": "Int8"
        }
      ],
      "parameters": {
        "Left": [
          "Int8"
        ]
      },
      "nullable": [
        null
      ]
    }
  },
  "4d9627c05c67f50b8cf9927923e3d8a1be86cdd23e55b1ada791ebb2cc3942ca": {
    "query": "DELETE FROM eth_aggregated_ops_binding WHERE op_id = ANY($1)",
    "describe": {
      "columns": [],
      "parameters": {
        "Left": [
          "Int8Array"
        ]
      },
      "nullable": []
    }
  },
  "4fc97e18f8e63d63d3a52db84ddd38243a865011e69a60061af37ebc2a8f1566": {
    "query": "SELECT * FROM complete_withdrawals_transactions\n                        WHERE pending_withdrawals_queue_start_index <= $1\n                            AND $1 < pending_withdrawals_queue_end_index\n                    LIMIT 1\n                    ",
    "describe": {
      "columns": [
        {
          "ordinal": 0,
          "name": "tx_hash",
          "type_info": "Bytea"
        },
        {
          "ordinal": 1,
          "name": "pending_withdrawals_queue_start_index",
          "type_info": "Int8"
        },
        {
          "ordinal": 2,
          "name": "pending_withdrawals_queue_end_index",
          "type_info": "Int8"
        }
      ],
      "parameters": {
        "Left": [
          "Int8"
        ]
      },
      "nullable": [
        false,
        false,
        false
      ]
    }
  },
  "50a7a224aeba0065b57858fc989c3a09d45f833b68fbc9909a73817f782dd3c3": {
    "query": "\n            WITH aggr_exec AS (\n                SELECT \n                    aggregate_operations.confirmed, \n                    execute_aggregated_blocks_binding.block_number \n                FROM aggregate_operations\n                    INNER JOIN execute_aggregated_blocks_binding ON aggregate_operations.id = execute_aggregated_blocks_binding.op_id\n                WHERE aggregate_operations.confirmed = true \n            ),\n            transactions AS (\n                SELECT\n                    *\n                FROM (\n                    SELECT\n                        concat_ws(',', block_number, block_index) AS tx_id,\n                        tx,\n                        'sync-tx:' || encode(tx_hash, 'hex') AS hash,\n                        null as pq_id,\n                        null as eth_block,\n                        success,\n                        fail_reason,\n                        block_number,\n                        created_at\n                    FROM\n                        executed_transactions\n                    WHERE\n                        from_account = $1\n                        or\n                        to_account = $1\n                        or\n                        primary_account_address = $1\n                    union all\n                    select\n                        concat_ws(',', block_number, block_index) as tx_id,\n                        operation as tx,\n                        '0x' || encode(eth_hash, 'hex') as hash,\n                        priority_op_serialid as pq_id,\n                        eth_block,\n                        true as success,\n                        null as fail_reason,\n                        block_number,\n                        created_at\n                    from \n                        executed_priority_operations\n                    where \n                        from_account = $1\n                        or\n                        to_account = $1) t\n                order by\n                    block_number desc, created_at desc\n                offset \n                    $2\n                limit \n                    $3\n            )\n            select\n                tx_id as \"tx_id!\",\n                hash as \"hash?\",\n                eth_block as \"eth_block?\",\n                pq_id as \"pq_id?\",\n                tx as \"tx!\",\n                success as \"success?\",\n                fail_reason as \"fail_reason?\",\n                true as \"commited!\",\n                coalesce(verified.confirmed, false) as \"verified!\",\n                created_at as \"created_at!\"\n            from transactions\n            LEFT JOIN aggr_exec verified ON transactions.block_number = verified.block_number\n            order by transactions.block_number desc, created_at desc\n            ",
    "describe": {
      "columns": [
        {
          "ordinal": 0,
          "name": "tx_id!",
          "type_info": "Text"
        },
        {
          "ordinal": 1,
          "name": "hash?",
          "type_info": "Text"
        },
        {
          "ordinal": 2,
          "name": "eth_block?",
          "type_info": "Int8"
        },
        {
          "ordinal": 3,
          "name": "pq_id?",
          "type_info": "Int8"
        },
        {
          "ordinal": 4,
          "name": "tx!",
          "type_info": "Jsonb"
        },
        {
          "ordinal": 5,
          "name": "success?",
          "type_info": "Bool"
        },
        {
          "ordinal": 6,
          "name": "fail_reason?",
          "type_info": "Text"
        },
        {
          "ordinal": 7,
          "name": "commited!",
          "type_info": "Bool"
        },
        {
          "ordinal": 8,
          "name": "verified!",
          "type_info": "Bool"
        },
        {
          "ordinal": 9,
          "name": "created_at!",
          "type_info": "Timestamptz"
        }
      ],
      "parameters": {
        "Left": [
          "Bytea",
          "Int8",
          "Int8"
        ]
      },
      "nullable": [
        null,
        null,
        null,
        null,
        null,
        null,
        null,
        null,
        null,
        null
      ]
    }
  },
  "51f7701a34610b1661c5f21b6dd31ddb9fbc3efea4397096eed7ccb42ed21071": {
    "query": "SELECT COUNT(*) FROM executed_priority_operations",
    "describe": {
      "columns": [
        {
          "ordinal": 0,
          "name": "count",
          "type_info": "Int8"
        }
      ],
      "parameters": {
        "Left": []
      },
      "nullable": [
        null
      ]
    }
  },
  "58b251c3fbdf9be9b62f669f8cdc2d98940026c831e02a53337474d36a5224f0": {
    "query": "UPDATE aggregate_operations\n                SET confirmed = $1\n                WHERE from_block >= $2 AND to_block <= $3 AND action_type = $4",
    "describe": {
      "columns": [],
      "parameters": {
        "Left": [
          "Bool",
          "Int8",
          "Int8",
          "Text"
        ]
      },
      "nullable": []
    }
  },
  "59c4e0d8255c2e4dd6eece1b24245daf3414d4f15b6cba7b369dc1ac32bed018": {
    "query": "\n                SELECT * FROM accounts\n                WHERE id = $1\n            ",
    "describe": {
      "columns": [
        {
          "ordinal": 0,
          "name": "id",
          "type_info": "Int8"
        },
        {
          "ordinal": 1,
          "name": "last_block",
          "type_info": "Int8"
        },
        {
          "ordinal": 2,
          "name": "nonce",
          "type_info": "Int8"
        },
        {
          "ordinal": 3,
          "name": "address",
          "type_info": "Bytea"
        },
        {
          "ordinal": 4,
          "name": "pubkey_hash",
          "type_info": "Bytea"
        }
      ],
      "parameters": {
        "Left": [
          "Int8"
        ]
      },
      "nullable": [
        false,
        false,
        false,
        false,
        false
      ]
    }
  },
  "5ab853a2edb8a8e2ac1c95f30aa209cb4e06f41fb55872e2d1f28e3a59e38517": {
    "query": "\n            INSERT INTO pending_block (number, chunks_left, unprocessed_priority_op_before, pending_block_iteration, previous_root_hash, timestamp)\n            VALUES ($1, $2, $3, $4, $5, $6)\n            ON CONFLICT (number)\n            DO UPDATE\n              SET chunks_left = $2, unprocessed_priority_op_before = $3, pending_block_iteration = $4, previous_root_hash = $5, timestamp = $6\n            ",
    "describe": {
      "columns": [],
      "parameters": {
        "Left": [
          "Int8",
          "Int8",
          "Int8",
          "Int8",
          "Bytea",
          "Int8"
        ]
      },
      "nullable": []
    }
  },
  "5b92ff5c1c97c0d870e75902d4f89b0725075b8a2f3f41cc4a4e443f792d1b5c": {
    "query": "DELETE FROM eth_unprocessed_aggregated_ops WHERE op_id = ANY($1)",
    "describe": {
      "columns": [],
      "parameters": {
        "Left": [
          "Int8Array"
        ]
      },
      "nullable": []
    }
  },
  "60cf573e253358218a6319233221e8c2ff0561fd7ffbf8339a11a4509d955442": {
    "query": "SELECT count(*) from mempool_txs\n            WHERE tx_hash = $1",
    "describe": {
      "columns": [
        {
          "ordinal": 0,
          "name": "count",
          "type_info": "Int8"
        }
      ],
      "parameters": {
        "Left": [
          "Text"
        ]
      },
      "nullable": [
        null
      ]
    }
  },
  "62304acbc93efab5117766689c6413d152dc0104c49c6f305e26b245b6ff7cde": {
    "query": "SELECT * FROM executed_priority_operations WHERE eth_hash = $1",
    "describe": {
      "columns": [
        {
          "ordinal": 0,
          "name": "block_number",
          "type_info": "Int8"
        },
        {
          "ordinal": 1,
          "name": "block_index",
          "type_info": "Int4"
        },
        {
          "ordinal": 2,
          "name": "operation",
          "type_info": "Jsonb"
        },
        {
          "ordinal": 3,
          "name": "from_account",
          "type_info": "Bytea"
        },
        {
          "ordinal": 4,
          "name": "to_account",
          "type_info": "Bytea"
        },
        {
          "ordinal": 5,
          "name": "priority_op_serialid",
          "type_info": "Int8"
        },
        {
          "ordinal": 6,
          "name": "deadline_block",
          "type_info": "Int8"
        },
        {
          "ordinal": 7,
          "name": "eth_hash",
          "type_info": "Bytea"
        },
        {
          "ordinal": 8,
          "name": "eth_block",
          "type_info": "Int8"
        },
        {
          "ordinal": 9,
          "name": "created_at",
          "type_info": "Timestamptz"
        }
      ],
      "parameters": {
        "Left": [
          "Bytea"
        ]
      },
      "nullable": [
        false,
        false,
        false,
        false,
        false,
        false,
        false,
        false,
        false,
        false
      ]
    }
  },
  "63ff781f056f9456d2099f489dce26c6c5ab0b1b128f5cfc10298fab30b70a3f": {
    "query": "DELETE FROM data_restore_last_watched_eth_block",
    "describe": {
      "columns": [],
      "parameters": {
        "Left": []
      },
      "nullable": []
    }
  },
  "681359f99d0e4bafdd3109f67c7af4d235dc1197ba88cd0d6148f632ae0cdf8f": {
    "query": "SELECT * FROM aggregated_proofs WHERE first_block = $1 and last_block = $2",
    "describe": {
      "columns": [
        {
          "ordinal": 0,
          "name": "first_block",
          "type_info": "Int8"
        },
        {
          "ordinal": 1,
          "name": "last_block",
          "type_info": "Int8"
        },
        {
          "ordinal": 2,
          "name": "created_at",
          "type_info": "Timestamptz"
        },
        {
          "ordinal": 3,
          "name": "proof",
          "type_info": "Jsonb"
        }
      ],
      "parameters": {
        "Left": [
          "Int8",
          "Int8"
        ]
      },
      "nullable": [
        false,
        false,
        false,
        false
      ]
    }
  },
  "6d676581f14d0935983aca496bc37b58206b90320058290809020a2604b11df3": {
    "query": "SELECT max(number) FROM blocks",
    "describe": {
      "columns": [
        {
          "ordinal": 0,
          "name": "max",
          "type_info": "Int8"
        }
      ],
      "parameters": {
        "Left": []
      },
      "nullable": [
        null
      ]
    }
  },
  "6e4c5231bdde779bdf1e714557b6763e244ff62edfcbcdfc7166c9f561d7f670": {
    "query": "\n            SELECT count(*) as \"count!\" FROM tokens\n            ",
    "describe": {
      "columns": [
        {
          "ordinal": 0,
          "name": "count!",
          "type_info": "Int8"
        }
      ],
      "parameters": {
        "Left": []
      },
      "nullable": [
        null
      ]
    }
  },
  "714d10cb76076a8c10d147a14bfda609e7d809186b602406b671d4dd79a0ca8e": {
    "query": "SELECT * FROM accounts",
    "describe": {
      "columns": [
        {
          "ordinal": 0,
          "name": "id",
          "type_info": "Int8"
        },
        {
          "ordinal": 1,
          "name": "last_block",
          "type_info": "Int8"
        },
        {
          "ordinal": 2,
          "name": "nonce",
          "type_info": "Int8"
        },
        {
          "ordinal": 3,
          "name": "address",
          "type_info": "Bytea"
        },
        {
          "ordinal": 4,
          "name": "pubkey_hash",
          "type_info": "Bytea"
        }
      ],
      "parameters": {
        "Left": []
      },
      "nullable": [
        false,
        false,
        false,
        false,
        false
      ]
    }
  },
<<<<<<< HEAD
  "725d371ede030384949fa02f2d8f727f5cb441f4642f07033103fc037e6214c3": {
    "query": "UPDATE aggregate_operations SET to_block = $1 WHERE to_block > $1",
=======
  "73eedd4444ef5bfbfd526c319f97d75609a65517d63e88add0a864a9f7141a02": {
    "query": "\n            INSERT INTO block_metadata (block_number, fast_processing)\n            VALUES ($1, $2)\n            ",
>>>>>>> d1cbe360
    "describe": {
      "columns": [],
      "parameters": {
        "Left": [
<<<<<<< HEAD
          "Int8"
=======
          "Int8",
          "Bool"
>>>>>>> d1cbe360
        ]
      },
      "nullable": []
    }
  },
  "74a5cc4affa23433b5b7834df6dfa1a7a2c5a65f23289de3de5a4f1b93f89c06": {
    "query": "SELECT address FROM account_creates WHERE account_id = $1",
    "describe": {
      "columns": [
        {
          "ordinal": 0,
          "name": "address",
          "type_info": "Bytea"
        }
      ],
      "parameters": {
        "Left": [
          "Int8"
        ]
      },
      "nullable": [
        false
      ]
    }
  },
  "76ac37f173ae27687dbb0eb261a5ab9920fd2185e50a476c00315a874dd6b75c": {
    "query": "UPDATE prover_job_queue\n            SET (updated_at, job_status, updated_by) = (now(), $1, 'server_finish_job')\n            WHERE id = $2 AND job_type = $3",
    "describe": {
      "columns": [],
      "parameters": {
        "Left": [
          "Int4",
          "Int4",
          "Text"
        ]
      },
      "nullable": []
    }
  },
  "775393191c0f793a8431df81cdd8e5ec3121a22110d90974c903ae370366aa33": {
    "query": "UPDATE prover_job_queue\n            SET (updated_at, job_status) = (now(), $1)\n            WHERE updated_by = $2 and job_status = $3",
    "describe": {
      "columns": [],
      "parameters": {
        "Left": [
          "Int4",
          "Text",
          "Int4"
        ]
      },
      "nullable": []
    }
  },
  "779e2a1295e602dbc3d13bd1961769509f653a01cfbccfc3a5913e13a2c964df": {
    "query": "\n          WITH job_values as (\n            SELECT $1::int4, $2::int4, $3::text, 'server_add_job', $4::int8, $5::int8, $6::jsonb\n            WHERE NOT EXISTS (SELECT * FROM prover_job_queue WHERE first_block = $4 and last_block = $5 and job_type = $3 LIMIT 1)\n          )\n          INSERT INTO prover_job_queue (job_status, job_priority, job_type, updated_by, first_block, last_block, job_data)\n          SELECT * from job_values\n        ",
    "describe": {
      "columns": [],
      "parameters": {
        "Left": [
          "Int4",
          "Int4",
          "Text",
          "Int8",
          "Int8",
          "Jsonb"
        ]
      },
      "nullable": []
    }
  },
  "790d46519ceaa7fbd152f1edf29b85c97ab491488b7302d8df3f57e5fc3eff55": {
    "query": "\n                SELECT account_id FROM account_creates\n                WHERE address = $1 AND is_create = $2\n                ORDER BY block_number desc\n                LIMIT 1\n            ",
    "describe": {
      "columns": [
        {
          "ordinal": 0,
          "name": "account_id",
          "type_info": "Int8"
        }
      ],
      "parameters": {
        "Left": [
          "Bytea",
          "Bool"
        ]
      },
      "nullable": [
        false
      ]
    }
  },
  "79117ff48eeebec2c4a80c403c8870705285420fa707e1474c2604490bfa778e": {
    "query": "SELECT * FROM proofs WHERE block_number = $1",
    "describe": {
      "columns": [
        {
          "ordinal": 0,
          "name": "block_number",
          "type_info": "Int8"
        },
        {
          "ordinal": 1,
          "name": "proof",
          "type_info": "Jsonb"
        },
        {
          "ordinal": 2,
          "name": "created_at",
          "type_info": "Timestamptz"
        }
      ],
      "parameters": {
        "Left": [
          "Int8"
        ]
      },
      "nullable": [
        false,
        false,
        false
      ]
    }
  },
  "7c51337430beeb0ed6e1f244da727797194ab44b5049b15cd2bcba4fc4642fb9": {
    "query": "SELECT * FROM server_config",
    "describe": {
      "columns": [
        {
          "ordinal": 0,
          "name": "id",
          "type_info": "Bool"
        },
        {
          "ordinal": 1,
          "name": "contract_addr",
          "type_info": "Text"
        },
        {
          "ordinal": 2,
          "name": "gov_contract_addr",
          "type_info": "Text"
        }
      ],
      "parameters": {
        "Left": []
      },
      "nullable": [
        false,
        true,
        true
      ]
    }
  },
  "7c897b16e4a3ae8c80c3d165d010c0698d0256ebadcfac6ca1a173bf820a1c5e": {
    "query": "SELECT eth_signature FROM txs_batches_signatures\n                    WHERE batch_id = $1",
    "describe": {
      "columns": [
        {
          "ordinal": 0,
          "name": "eth_signature",
          "type_info": "Jsonb"
        }
      ],
      "parameters": {
        "Left": [
          "Int8"
        ]
      },
      "nullable": [
        false
      ]
    }
  },
  "7c90aaae688509c8dfd07789587b99bb276ca7938818293b6a27c06b2e9a3657": {
    "query": "UPDATE eth_operations\n                SET confirmed = $1, final_hash = $2\n                WHERE id = $3",
    "describe": {
      "columns": [],
      "parameters": {
        "Left": [
          "Bool",
          "Bytea",
          "Int8"
        ]
      },
      "nullable": []
    }
  },
  "7ff98a4fddc441ea83f72a4a75a7caf53b9661c37f26a90984a349bfa5aeab70": {
    "query": "INSERT INTO eth_aggregated_ops_binding (op_id, eth_op_id) VALUES ($1, $2)",
    "describe": {
      "columns": [],
      "parameters": {
        "Left": [
          "Int8",
          "Int8"
        ]
      },
      "nullable": []
    }
  },
  "7ffe90960741dbd6cba1bb6784bfb2f91e54b153fb652e61edaee3a73c40b43c": {
    "query": "DELETE FROM eth_operations WHERE id = ANY($1)",
    "describe": {
      "columns": [],
      "parameters": {
        "Left": [
          "Int8Array"
        ]
      },
      "nullable": []
    }
  },
  "80c2eb3abd0f05fb464113ca06dc2a7f1fe860bc4fcac0da805f13e980ca75a5": {
    "query": "SELECT * FROM pending_withdrawals WHERE withdrawal_hash = $1\n            LIMIT 1",
    "describe": {
      "columns": [
        {
          "ordinal": 0,
          "name": "id",
          "type_info": "Int8"
        },
        {
          "ordinal": 1,
          "name": "withdrawal_hash",
          "type_info": "Bytea"
        }
      ],
      "parameters": {
        "Left": [
          "Bytea"
        ]
      },
      "nullable": [
        false,
        false
      ]
    }
  },
  "83cc9ff843c9dd1c974b651f5ed1e0c6bea94454db1d6f01b8fdf556cdd77d81": {
    "query": "DELETE FROM mempool_txs\n            WHERE tx_hash = $1",
    "describe": {
      "columns": [],
      "parameters": {
        "Left": [
          "Text"
        ]
      },
      "nullable": []
    }
  },
  "84d82fa461d36cf340903d16ac7c3191bb557a9c35e886146328dcc33fed25c0": {
    "query": "SELECT * FROM eth_tx_hashes WHERE tx_hash = $1",
    "describe": {
      "columns": [
        {
          "ordinal": 0,
          "name": "id",
          "type_info": "Int8"
        },
        {
          "ordinal": 1,
          "name": "eth_op_id",
          "type_info": "Int8"
        },
        {
          "ordinal": 2,
          "name": "tx_hash",
          "type_info": "Bytea"
        }
      ],
      "parameters": {
        "Left": [
          "Bytea"
        ]
      },
      "nullable": [
        false,
        false,
        false
      ]
    }
  },
  "8542fbcf1f669243a111348851c36ec3b01c4c11ac3391d55546d22a9e714e6b": {
    "query": "DELETE FROM executed_transactions\n            WHERE success = false AND created_at < $1",
    "describe": {
      "columns": [],
      "parameters": {
        "Left": [
          "Timestamptz"
        ]
      },
      "nullable": []
    }
  },
  "86a1592862553cfb07b950a5f4547a650ee40ba774ddb367d8e84b5e8166cbea": {
    "query": "UPDATE prover_job_queue SET last_block = $1 WHERE last_block > $1",
    "describe": {
      "columns": [],
      "parameters": {
        "Left": [
          "Int8"
        ]
      },
      "nullable": []
    }
  },
  "8a039b0bae78afb5d106d84f7d136be17670909814f92a8e8070ba99a9aea21c": {
    "query": "SELECT * FROM data_restore_last_watched_eth_block LIMIT 1",
    "describe": {
      "columns": [
        {
          "ordinal": 0,
          "name": "id",
          "type_info": "Int4"
        },
        {
          "ordinal": 1,
          "name": "block_number",
          "type_info": "Text"
        }
      ],
      "parameters": {
        "Left": []
      },
      "nullable": [
        false,
        false
      ]
    }
  },
  "8a3e948a644c7d8bc415209c16dc4f2d4a5fdc06318c94391d5150d83b9ef52c": {
    "query": "INSERT INTO executed_transactions (block_number, block_index, tx, operation, tx_hash, from_account, to_account, success, fail_reason, primary_account_address, nonce, created_at, eth_sign_data, batch_id)\n                VALUES ($1, $2, $3, $4, $5, $6, $7, $8, $9, $10, $11, $12, $13, $14)\n                ON CONFLICT (tx_hash)\n                DO UPDATE\n                SET block_number = $1, block_index = $2, tx = $3, operation = $4, tx_hash = $5, from_account = $6, to_account = $7, success = $8, fail_reason = $9, primary_account_address = $10, nonce = $11, created_at = $12, eth_sign_data = $13, batch_id = $14",
    "describe": {
      "columns": [],
      "parameters": {
        "Left": [
          "Int8",
          "Int4",
          "Jsonb",
          "Jsonb",
          "Bytea",
          "Bytea",
          "Bytea",
          "Bool",
          "Text",
          "Bytea",
          "Int8",
          "Timestamptz",
          "Jsonb",
          "Int8"
        ]
      },
      "nullable": []
    }
  },
  "8aa384bd2d145e1b7a8a6e18b560af991da3ef0d41ee5cae8f0c0573287acf04": {
    "query": "\n                    SELECT * FROM balances\n                    WHERE account_id = $1\n                ",
    "describe": {
      "columns": [
        {
          "ordinal": 0,
          "name": "account_id",
          "type_info": "Int8"
        },
        {
          "ordinal": 1,
          "name": "coin_id",
          "type_info": "Int4"
        },
        {
          "ordinal": 2,
          "name": "balance",
          "type_info": "Numeric"
        }
      ],
      "parameters": {
        "Left": [
          "Int8"
        ]
      },
      "nullable": [
        false,
        false,
        false
      ]
    }
  },
  "8f703c1371cfad6b11cb022ef8edcd1e3068ce3d7c82251a92a4dd1797fe299f": {
    "query": "\n                        INSERT INTO account_pubkey_updates ( update_order_id, account_id, block_number, old_pubkey_hash, new_pubkey_hash, old_nonce, new_nonce )\n                        VALUES ( $1, $2, $3, $4, $5, $6, $7 )\n                        ",
    "describe": {
      "columns": [],
      "parameters": {
        "Left": [
          "Int4",
          "Int8",
          "Int8",
          "Bytea",
          "Bytea",
          "Int8",
          "Int8"
        ]
      },
      "nullable": []
    }
  },
  "8f829092d361a063ad41c04b018b084c7d39318fa5b20beb02d43f3dff487357": {
    "query": "INSERT INTO aggregated_proofs (first_block, last_block, proof)\n            VALUES ($1, $2, $3)",
    "describe": {
      "columns": [],
      "parameters": {
        "Left": [
          "Int8",
          "Int8",
          "Jsonb"
        ]
      },
      "nullable": []
    }
  },
  "8fc71818833ae5c6084a582ed5de6a60e7dedb566d9a09871adb6774280b4837": {
    "query": "INSERT INTO data_restore_rollup_ops (block_num, operation, fee_account) VALUES ($1, $2, $3)",
    "describe": {
      "columns": [],
      "parameters": {
        "Left": [
          "Int8",
          "Jsonb",
          "Int8"
        ]
      },
      "nullable": []
    }
  },
  "92663f125319988e4b5d80d3d58286ca90a29ec2fa97d87750942c9e0615d1bc": {
    "query": "SELECT COUNT(*) FROM prover_job_queue WHERE job_status != $1",
    "describe": {
      "columns": [
        {
          "ordinal": 0,
          "name": "count",
          "type_info": "Int8"
        }
      ],
      "parameters": {
        "Left": [
          "Int4"
        ]
      },
      "nullable": [
        null
      ]
    }
  },
  "93bd5b76565dfbadecfd66a394127fd5b701d09dc3d61adb30b337fd12d86f6a": {
    "query": "\n            UPDATE aggregate_operations\n                SET confirmed = $1\n                WHERE id = (SELECT op_id FROM eth_aggregated_ops_binding WHERE eth_op_id = $2)",
    "describe": {
      "columns": [],
      "parameters": {
        "Left": [
          "Bool",
          "Int8"
        ]
      },
      "nullable": []
    }
  },
  "93fe4dceacf4e052ad807068272dc768eab33513e6c1e1ac62d2f989b1a26eee": {
    "query": "\n                INSERT INTO eth_operations (op_type, nonce, last_deadline_block, last_used_gas_price, raw_tx)\n                VALUES ($1, $2, $3, $4, $5)\n                RETURNING id\n            ",
    "describe": {
      "columns": [
        {
          "ordinal": 0,
          "name": "id",
          "type_info": "Int8"
        }
      ],
      "parameters": {
        "Left": [
          "Text",
          "Int8",
          "Int8",
          "Numeric",
          "Bytea"
        ]
      },
      "nullable": [
        false
      ]
    }
  },
  "94a736f1c27584b85131beec2013ebbfbfd05e75388f37374a509eee5c9cd1df": {
    "query": "DELETE FROM data_restore_storage_state_update",
    "describe": {
      "columns": [],
      "parameters": {
        "Left": []
      },
      "nullable": []
    }
  },
  "98f87793202531586603307eab53987f75f4e07614af8706e6180413f808a1b4": {
    "query": "INSERT INTO txs_batches_signatures VALUES($1, $2)",
    "describe": {
      "columns": [],
      "parameters": {
        "Left": [
          "Int8",
          "Jsonb"
        ]
      },
      "nullable": []
    }
  },
  "99345d28e9aa3a325a7b8027ccd73f1dcea835cdf80e4432404337b2bf62a64e": {
    "query": "DELETE FROM pending_block",
    "describe": {
      "columns": [],
      "parameters": {
        "Left": []
      },
      "nullable": []
    }
  },
  "9aeeb5e20f4f34d4b4e1987f1bf0a23ee931f12da071b134225069d32c1896de": {
    "query": "SELECT * FROM pending_block\n            ORDER BY number DESC\n            LIMIT 1",
    "describe": {
      "columns": [
        {
          "ordinal": 0,
          "name": "number",
          "type_info": "Int8"
        },
        {
          "ordinal": 1,
          "name": "chunks_left",
          "type_info": "Int8"
        },
        {
          "ordinal": 2,
          "name": "unprocessed_priority_op_before",
          "type_info": "Int8"
        },
        {
          "ordinal": 3,
          "name": "pending_block_iteration",
          "type_info": "Int8"
        },
        {
          "ordinal": 4,
          "name": "timestamp",
          "type_info": "Int8"
        },
        {
          "ordinal": 5,
          "name": "previous_root_hash",
          "type_info": "Bytea"
        }
      ],
      "parameters": {
        "Left": []
      },
      "nullable": [
        false,
        false,
        false,
        false,
        true,
        false
      ]
    }
  },
  "9c07c9ffe26fede6ef1954c873c7ff392a908489147f4954df45dd941e97aa20": {
    "query": "\n                        UPDATE accounts \n                        SET last_block = $1, nonce = $2, pubkey_hash = $3\n                        WHERE id = $4\n                        ",
    "describe": {
      "columns": [],
      "parameters": {
        "Left": [
          "Int8",
          "Int8",
          "Bytea",
          "Int8"
        ]
      },
      "nullable": []
    }
  },
  "9fbf3d0ae8610fb464ac74ff989860eb913f4bfb14790373021ef456b671ed96": {
    "query": "SELECT * FROM eth_tx_hashes\n                WHERE eth_op_id = $1\n                ORDER BY id ASC",
    "describe": {
      "columns": [
        {
          "ordinal": 0,
          "name": "id",
          "type_info": "Int8"
        },
        {
          "ordinal": 1,
          "name": "eth_op_id",
          "type_info": "Int8"
        },
        {
          "ordinal": 2,
          "name": "tx_hash",
          "type_info": "Bytea"
        }
      ],
      "parameters": {
        "Left": [
          "Int8"
        ]
      },
      "nullable": [
        false,
        false,
        false
      ]
    }
  },
  "a154c713c54d22beec24fd99856956ab851fc6daf5692ffc6e0255c7dc6f16c1": {
    "query": "\n                SELECT * FROM account_pubkey_updates\n                WHERE account_id = $1 AND block_number > $2\n            ",
    "describe": {
      "columns": [
        {
          "ordinal": 0,
          "name": "pubkey_update_id",
          "type_info": "Int4"
        },
        {
          "ordinal": 1,
          "name": "update_order_id",
          "type_info": "Int4"
        },
        {
          "ordinal": 2,
          "name": "account_id",
          "type_info": "Int8"
        },
        {
          "ordinal": 3,
          "name": "block_number",
          "type_info": "Int8"
        },
        {
          "ordinal": 4,
          "name": "old_pubkey_hash",
          "type_info": "Bytea"
        },
        {
          "ordinal": 5,
          "name": "new_pubkey_hash",
          "type_info": "Bytea"
        },
        {
          "ordinal": 6,
          "name": "old_nonce",
          "type_info": "Int8"
        },
        {
          "ordinal": 7,
          "name": "new_nonce",
          "type_info": "Int8"
        }
      ],
      "parameters": {
        "Left": [
          "Int8",
          "Int8"
        ]
      },
      "nullable": [
        false,
        false,
        false,
        false,
        false,
        false,
        false,
        false
      ]
    }
  },
  "a2136dbcda0662f6010efd6d52a67aef28c103d0bfd83c7bba384a305b41e9ca": {
    "query": "SELECT id FROM aggregate_operations WHERE from_block > $1",
    "describe": {
      "columns": [
        {
          "ordinal": 0,
          "name": "id",
          "type_info": "Int8"
        }
      ],
      "parameters": {
        "Left": [
          "Int8"
        ]
      },
      "nullable": [
        false
      ]
    }
  },
  "a270c88373710266a4904a7e5e1e418edebed57af308cf8233f6a7331331c5e4": {
    "query": "\n            SELECT * FROM tokens\n            ORDER BY id ASC\n            ",
    "describe": {
      "columns": [
        {
          "ordinal": 0,
          "name": "id",
          "type_info": "Int4"
        },
        {
          "ordinal": 1,
          "name": "address",
          "type_info": "Text"
        },
        {
          "ordinal": 2,
          "name": "symbol",
          "type_info": "Text"
        },
        {
          "ordinal": 3,
          "name": "decimals",
          "type_info": "Int2"
        }
      ],
      "parameters": {
        "Left": []
      },
      "nullable": [
        false,
        false,
        false,
        false
      ]
    }
  },
  "a2da93cd95ba78f23b8e7df776892a32a2228957881389d5a59803e9de38623f": {
    "query": "\n            INSERT INTO ticker_price ( token_id, usd_price, last_updated )\n            VALUES ( $1, $2, $3 )\n            ON CONFLICT (token_id)\n            DO\n              UPDATE SET usd_price = $2, last_updated = $3\n            ",
    "describe": {
      "columns": [],
      "parameters": {
        "Left": [
          "Int4",
          "Numeric",
          "Timestamptz"
        ]
      },
      "nullable": []
    }
  },
  "a2f0e74e1c9640230efbb47588000d9cc55a6d27d1ab829acc03fa1aeca69e35": {
    "query": "\n            DELETE FROM executed_transactions\n            WHERE block_number > $1\n        ",
    "describe": {
      "columns": [],
      "parameters": {
        "Left": [
          "Int8"
        ]
      },
      "nullable": []
    }
  },
  "a4969ac155106f1d8dd9b305e71ce36b3ee39adf75574d40e123a617a502ffe4": {
    "query": "INSERT INTO executed_transactions (block_number, block_index, tx, operation, tx_hash, from_account, to_account, success, fail_reason, primary_account_address, nonce, created_at, eth_sign_data, batch_id)\n                VALUES ($1, $2, $3, $4, $5, $6, $7, $8, $9, $10, $11, $12, $13, $14)\n                ON CONFLICT (tx_hash)\n                DO NOTHING",
    "describe": {
      "columns": [],
      "parameters": {
        "Left": [
          "Int8",
          "Int4",
          "Jsonb",
          "Jsonb",
          "Bytea",
          "Bytea",
          "Bytea",
          "Bool",
          "Text",
          "Bytea",
          "Int8",
          "Timestamptz",
          "Jsonb",
          "Int8"
        ]
      },
      "nullable": []
    }
  },
  "a77668a3dce7f7cd1f45816f932eea685d429c3d75b40ea8e1a1bb9fc29f11c6": {
    "query": "UPDATE prover_job_queue SET (job_status, updated_at, updated_by) = ($1, now(), 'server_clean_idle')\n            WHERE job_status = $2 and (now() - updated_at) >= interval '120 seconds'",
    "describe": {
      "columns": [],
      "parameters": {
        "Left": [
          "Int4",
          "Int4"
        ]
      },
      "nullable": []
    }
  },
  "a7c77ca1eaea92f29494328c6652246732e50e2c989ed87676e333c295e0c251": {
    "query": "UPDATE eth_parameters\n            SET last_committed_block = $1, last_verified_block = $2, last_executed_block = $3\n            WHERE id = true",
    "describe": {
      "columns": [],
      "parameters": {
        "Left": [
          "Int8",
          "Int8",
          "Int8"
        ]
      },
      "nullable": []
    }
  },
  "aaaf2bcea738151db11f6152772516a46ef7d23ae885936094226b837369ee3c": {
    "query": "DELETE FROM mempool_txs\n            WHERE tx_hash = ANY($1)",
    "describe": {
      "columns": [],
      "parameters": {
        "Left": [
          "TextArray"
        ]
      },
      "nullable": []
    }
  },
  "ae86cb66402b692d167825098c5f125ce9fc5acbd0792dd9682c6a4883124c73": {
    "query": "UPDATE eth_parameters SET nonce = $1, last_committed_block = $2 WHERE id = true",
    "describe": {
      "columns": [],
      "parameters": {
        "Left": [
          "Int8",
          "Int8"
        ]
      },
      "nullable": []
    }
  },
  "b1c528c67d3c2ecea86e3ba1b2407cb4ee72149d66be0498be1c1162917c065d": {
    "query": "INSERT INTO block_witness (block, witness)\n            VALUES ($1, $2)\n            ON CONFLICT (block)\n            DO NOTHING",
    "describe": {
      "columns": [],
      "parameters": {
        "Left": [
          "Int8",
          "Text"
        ]
      },
      "nullable": []
    }
  },
  "b5e0f843d267576d57f41e2c4a63335749cb40e79bdb2b2cccbbaed5200abe96": {
    "query": "\n                    SELECT * FROM tokens\n                    WHERE address = $1\n                    LIMIT 1\n                    ",
    "describe": {
      "columns": [
        {
          "ordinal": 0,
          "name": "id",
          "type_info": "Int4"
        },
        {
          "ordinal": 1,
          "name": "address",
          "type_info": "Text"
        },
        {
          "ordinal": 2,
          "name": "symbol",
          "type_info": "Text"
        },
        {
          "ordinal": 3,
          "name": "decimals",
          "type_info": "Int2"
        }
      ],
      "parameters": {
        "Left": [
          "Text"
        ]
      },
      "nullable": [
        false,
        false,
        false,
        false
      ]
    }
  },
  "b6122cd06705d126020a1394f573c28cdae793acd95f4a054d75ae87767f52db": {
    "query": "\n            SELECT * FROM aggregate_operations\n            WHERE EXISTS (SELECT * FROM eth_unprocessed_aggregated_ops WHERE op_id = aggregate_operations.id)\n            ORDER BY id ASC\n            ",
    "describe": {
      "columns": [
        {
          "ordinal": 0,
          "name": "id",
          "type_info": "Int8"
        },
        {
          "ordinal": 1,
          "name": "action_type",
          "type_info": "Text"
        },
        {
          "ordinal": 2,
          "name": "arguments",
          "type_info": "Jsonb"
        },
        {
          "ordinal": 3,
          "name": "from_block",
          "type_info": "Int8"
        },
        {
          "ordinal": 4,
          "name": "to_block",
          "type_info": "Int8"
        },
        {
          "ordinal": 5,
          "name": "created_at",
          "type_info": "Timestamptz"
        },
        {
          "ordinal": 6,
          "name": "confirmed",
          "type_info": "Bool"
        }
      ],
      "parameters": {
        "Left": []
      },
      "nullable": [
        false,
        false,
        false,
        false,
        false,
        false,
        false
      ]
    }
  },
  "b63daeea7fab180b5eba3721d26ad0a8f89193b9e459339e76e1a1bd87d9f37b": {
    "query": "SELECT * FROM mempool_txs\n                ORDER BY batch_id DESC\n                LIMIT 1",
    "describe": {
      "columns": [
        {
          "ordinal": 0,
          "name": "id",
          "type_info": "Int8"
        },
        {
          "ordinal": 1,
          "name": "tx_hash",
          "type_info": "Text"
        },
        {
          "ordinal": 2,
          "name": "tx",
          "type_info": "Jsonb"
        },
        {
          "ordinal": 3,
          "name": "created_at",
          "type_info": "Timestamptz"
        },
        {
          "ordinal": 4,
          "name": "eth_sign_data",
          "type_info": "Jsonb"
        },
        {
          "ordinal": 5,
          "name": "batch_id",
          "type_info": "Int8"
        }
      ],
      "parameters": {
        "Left": []
      },
      "nullable": [
        false,
        false,
        false,
        false,
        true,
        false
      ]
    }
  },
  "b89088c6516e2db2e01bfdf0afa5a8fdd7e20fde80183884a9769eae9b635010": {
    "query": "DELETE FROM executed_priority_operations WHERE block_number > $1",
    "describe": {
      "columns": [],
      "parameters": {
        "Left": [
          "Int8"
        ]
      },
      "nullable": []
    }
  },
  "ba155dc95f19a097d1a16bf35f23371872f72dfb618cb871693752be93fed472": {
    "query": "\n            WITH aggr_comm AS (\n                SELECT \n                    aggregate_operations.created_at, \n                    eth_operations.final_hash, \n                    commit_aggregated_blocks_binding.block_number \n                FROM aggregate_operations\n                    INNER JOIN commit_aggregated_blocks_binding ON aggregate_operations.id = commit_aggregated_blocks_binding.op_id\n                    INNER JOIN eth_aggregated_ops_binding ON aggregate_operations.id = eth_aggregated_ops_binding.op_id\n                    INNER JOIN eth_operations ON eth_operations.id = eth_aggregated_ops_binding.eth_op_id\n                WHERE aggregate_operations.confirmed = true \n            )\n            ,aggr_exec as (\n                 SELECT \n                    aggregate_operations.created_at, \n                    eth_operations.final_hash, \n                    execute_aggregated_blocks_binding.block_number \n                FROM aggregate_operations\n                    INNER JOIN execute_aggregated_blocks_binding ON aggregate_operations.id = execute_aggregated_blocks_binding.op_id\n                    INNER JOIN eth_aggregated_ops_binding ON aggregate_operations.id = eth_aggregated_ops_binding.op_id\n                    INNER JOIN eth_operations ON eth_operations.id = eth_aggregated_ops_binding.eth_op_id\n                WHERE aggregate_operations.confirmed = true \n            )\n            SELECT\n                blocks.number AS \"block_number!\",\n                blocks.root_hash AS \"new_state_root!\",\n                blocks.block_size AS \"block_size!\",\n                committed.final_hash AS \"commit_tx_hash?\",\n                verified.final_hash AS \"verify_tx_hash?\",\n                committed.created_at AS \"committed_at!\",\n                verified.created_at AS \"verified_at?\"\n            FROM blocks\n                     INNER JOIN aggr_comm committed ON blocks.number = committed.block_number\n                     LEFT JOIN aggr_exec verified ON blocks.number = verified.block_number\n            WHERE\n                blocks.number <= $1\n            ORDER BY blocks.number DESC\n            LIMIT $2;\n            ",
    "describe": {
      "columns": [
        {
          "ordinal": 0,
          "name": "block_number!",
          "type_info": "Int8"
        },
        {
          "ordinal": 1,
          "name": "new_state_root!",
          "type_info": "Bytea"
        },
        {
          "ordinal": 2,
          "name": "block_size!",
          "type_info": "Int8"
        },
        {
          "ordinal": 3,
          "name": "commit_tx_hash?",
          "type_info": "Bytea"
        },
        {
          "ordinal": 4,
          "name": "verify_tx_hash?",
          "type_info": "Bytea"
        },
        {
          "ordinal": 5,
          "name": "committed_at!",
          "type_info": "Timestamptz"
        },
        {
          "ordinal": 6,
          "name": "verified_at?",
          "type_info": "Timestamptz"
        }
      ],
      "parameters": {
        "Left": [
          "Int8",
          "Int8"
        ]
      },
      "nullable": [
        false,
        false,
        false,
        true,
        true,
        false,
        false
      ]
    }
  },
  "baaaff359564c5d1094fcf2650d53cf9dcac5d50fc3a549c6cff53dd472350f7": {
    "query": "\n            SELECT * FROM ticker_price\n            WHERE token_id = $1\n            LIMIT 1\n            ",
    "describe": {
      "columns": [
        {
          "ordinal": 0,
          "name": "token_id",
          "type_info": "Int4"
        },
        {
          "ordinal": 1,
          "name": "usd_price",
          "type_info": "Numeric"
        },
        {
          "ordinal": 2,
          "name": "last_updated",
          "type_info": "Timestamptz"
        }
      ],
      "parameters": {
        "Left": [
          "Int4"
        ]
      },
      "nullable": [
        false,
        false,
        false
      ]
    }
  },
  "bbf6839d81439b9760bea580b95a044cfb2b418aa385e051295252ea7a0d60dd": {
    "query": "SELECT * FROM data_restore_storage_state_update\n            LIMIT 1",
    "describe": {
      "columns": [
        {
          "ordinal": 0,
          "name": "id",
          "type_info": "Int4"
        },
        {
          "ordinal": 1,
          "name": "storage_state",
          "type_info": "Text"
        }
      ],
      "parameters": {
        "Left": []
      },
      "nullable": [
        false,
        false
      ]
    }
  },
  "bcb77615d5418437f8ef3a4b035ee320c2fb3f15467e8c7a89ecc1d743e24c18": {
    "query": "DELETE FROM aggregate_operations WHERE from_block > $1",
    "describe": {
      "columns": [],
      "parameters": {
        "Left": [
          "Int8"
        ]
      },
      "nullable": []
    }
  },
  "be887d91df5cb45059e7ac1a857e79829b42b931cc7d9f086536c7ec1f096b75": {
    "query": "\n                WITH transactions AS (\n                    SELECT\n                        '0x' || encode(tx_hash, 'hex') as tx_hash,\n                        tx as op,\n                        block_number,\n                        success,\n                        fail_reason,\n                        created_at\n                    FROM executed_transactions\n                    WHERE block_number = $1\n                ), priority_ops AS (\n                    SELECT\n                        '0x' || encode(eth_hash, 'hex') as tx_hash,\n                        operation as op,\n                        block_number,\n                        true as success,\n                        Null as fail_reason,\n                        created_at\n                    FROM executed_priority_operations\n                    WHERE block_number = $1\n                ), everything AS (\n                    SELECT * FROM transactions\n                    UNION ALL\n                    SELECT * FROM priority_ops\n                )\n                SELECT\n                    tx_hash as \"tx_hash!\",\n                    block_number as \"block_number!\",\n                    op as \"op!\",\n                    success as \"success?\",\n                    fail_reason as \"fail_reason?\",\n                    created_at as \"created_at!\"\n                FROM everything\n                ORDER BY created_at DESC\n            ",
    "describe": {
      "columns": [
        {
          "ordinal": 0,
          "name": "tx_hash!",
          "type_info": "Text"
        },
        {
          "ordinal": 1,
          "name": "block_number!",
          "type_info": "Int8"
        },
        {
          "ordinal": 2,
          "name": "op!",
          "type_info": "Jsonb"
        },
        {
          "ordinal": 3,
          "name": "success?",
          "type_info": "Bool"
        },
        {
          "ordinal": 4,
          "name": "fail_reason?",
          "type_info": "Text"
        },
        {
          "ordinal": 5,
          "name": "created_at!",
          "type_info": "Timestamptz"
        }
      ],
      "parameters": {
        "Left": [
          "Int8"
        ]
      },
      "nullable": [
        null,
        null,
        null,
        null,
        null,
        null
      ]
    }
  },
  "bec05747dcfbf729bfd6e5d6aedf8da39f6d0d4ab5f0eae8dfed6c07adac1ba8": {
    "query": "SELECT eth_operations.* FROM aggregate_operations\n                LEFT JOIN eth_aggregated_ops_binding ON eth_aggregated_ops_binding.op_id = aggregate_operations.id\n                LEFT JOIN eth_operations ON eth_aggregated_ops_binding.eth_op_id = eth_operations.id\n            WHERE\n                ($1 BETWEEN from_block AND to_block) AND action_type = $2 AND eth_operations.confirmed = true \n            LIMIT 1",
    "describe": {
      "columns": [
        {
          "ordinal": 0,
          "name": "id",
          "type_info": "Int8"
        },
        {
          "ordinal": 1,
          "name": "nonce",
          "type_info": "Int8"
        },
        {
          "ordinal": 2,
          "name": "confirmed",
          "type_info": "Bool"
        },
        {
          "ordinal": 3,
          "name": "raw_tx",
          "type_info": "Bytea"
        },
        {
          "ordinal": 4,
          "name": "op_type",
          "type_info": "Text"
        },
        {
          "ordinal": 5,
          "name": "final_hash",
          "type_info": "Bytea"
        },
        {
          "ordinal": 6,
          "name": "last_deadline_block",
          "type_info": "Int8"
        },
        {
          "ordinal": 7,
          "name": "last_used_gas_price",
          "type_info": "Numeric"
        }
      ],
      "parameters": {
        "Left": [
          "Int8",
          "Text"
        ]
      },
      "nullable": [
        false,
        false,
        false,
        false,
        false,
        true,
        false,
        false
      ]
    }
  },
  "bf002ea8011c653cebce62d2c49f4a5e7415e45fb7db5f7f68ae86c43b60b393": {
    "query": "SELECT * FROM eth_parameters WHERE id = true",
    "describe": {
      "columns": [
        {
          "ordinal": 0,
          "name": "id",
          "type_info": "Bool"
        },
        {
          "ordinal": 1,
          "name": "nonce",
          "type_info": "Int8"
        },
        {
          "ordinal": 2,
          "name": "gas_price_limit",
          "type_info": "Int8"
        },
        {
          "ordinal": 3,
          "name": "last_committed_block",
          "type_info": "Int8"
        },
        {
          "ordinal": 4,
          "name": "last_verified_block",
          "type_info": "Int8"
        },
        {
          "ordinal": 5,
          "name": "last_executed_block",
          "type_info": "Int8"
        },
        {
          "ordinal": 6,
          "name": "average_gas_price",
          "type_info": "Int8"
        }
      ],
      "parameters": {
        "Left": []
      },
      "nullable": [
        false,
        false,
        false,
        false,
        false,
        false,
        true
      ]
    }
  },
  "c0bc09d944da0d6a2eb2108185c757ff16440ed9c3d1fb2835cf3d4f552078f2": {
    "query": "SELECT * FROM executed_priority_operations WHERE block_number = $1",
    "describe": {
      "columns": [
        {
          "ordinal": 0,
          "name": "block_number",
          "type_info": "Int8"
        },
        {
          "ordinal": 1,
          "name": "block_index",
          "type_info": "Int4"
        },
        {
          "ordinal": 2,
          "name": "operation",
          "type_info": "Jsonb"
        },
        {
          "ordinal": 3,
          "name": "from_account",
          "type_info": "Bytea"
        },
        {
          "ordinal": 4,
          "name": "to_account",
          "type_info": "Bytea"
        },
        {
          "ordinal": 5,
          "name": "priority_op_serialid",
          "type_info": "Int8"
        },
        {
          "ordinal": 6,
          "name": "deadline_block",
          "type_info": "Int8"
        },
        {
          "ordinal": 7,
          "name": "eth_hash",
          "type_info": "Bytea"
        },
        {
          "ordinal": 8,
          "name": "eth_block",
          "type_info": "Int8"
        },
        {
          "ordinal": 9,
          "name": "created_at",
          "type_info": "Timestamptz"
        }
      ],
      "parameters": {
        "Left": [
          "Int8"
        ]
      },
      "nullable": [
        false,
        false,
        false,
        false,
        false,
        false,
        false,
        false,
        false,
        false
      ]
    }
  },
  "c16cb52de684232faf3ddf3bc5e4b90388e9b413e690aa5cf891fc4fad293edd": {
    "query": "DELETE FROM data_restore_events_state",
    "describe": {
      "columns": [],
      "parameters": {
        "Left": []
      },
      "nullable": []
    }
  },
  "c211a979754c36f0bf03fe7d1d51351eca9e67651c15786904521ae78edc6193": {
    "query": "SELECT * FROM account_pubkey_updates WHERE block_number > $1 AND block_number <= $2 ",
    "describe": {
      "columns": [
        {
          "ordinal": 0,
          "name": "pubkey_update_id",
          "type_info": "Int4"
        },
        {
          "ordinal": 1,
          "name": "update_order_id",
          "type_info": "Int4"
        },
        {
          "ordinal": 2,
          "name": "account_id",
          "type_info": "Int8"
        },
        {
          "ordinal": 3,
          "name": "block_number",
          "type_info": "Int8"
        },
        {
          "ordinal": 4,
          "name": "old_pubkey_hash",
          "type_info": "Bytea"
        },
        {
          "ordinal": 5,
          "name": "new_pubkey_hash",
          "type_info": "Bytea"
        },
        {
          "ordinal": 6,
          "name": "old_nonce",
          "type_info": "Int8"
        },
        {
          "ordinal": 7,
          "name": "new_nonce",
          "type_info": "Int8"
        }
      ],
      "parameters": {
        "Left": [
          "Int8",
          "Int8"
        ]
      },
      "nullable": [
        false,
        false,
        false,
        false,
        false,
        false,
        false,
        false
      ]
    }
  },
  "c2b72cb3aeb4b448b240edef3988a1026577a82fb4ae1c416fcaf4622afa4ac0": {
    "query": "INSERT INTO aggregate_operations (action_type, arguments, from_block, to_block)\n            VALUES ($1, $2, $3, $4)\n            ON CONFLICT (id)\n            DO NOTHING\n            RETURNING id",
    "describe": {
      "columns": [
        {
          "ordinal": 0,
          "name": "id",
          "type_info": "Int8"
        }
      ],
      "parameters": {
        "Left": [
          "Text",
          "Jsonb",
          "Int8",
          "Int8"
        ]
      },
      "nullable": [
        false
      ]
    }
  },
  "c55231e06a5969f1531b98a925fd1575ee60967b7c546ed5650a9d42a738abee": {
    "query": "\n                SELECT * FROM account_pubkey_updates\n                WHERE block_number = $1\n            ",
    "describe": {
      "columns": [
        {
          "ordinal": 0,
          "name": "pubkey_update_id",
          "type_info": "Int4"
        },
        {
          "ordinal": 1,
          "name": "update_order_id",
          "type_info": "Int4"
        },
        {
          "ordinal": 2,
          "name": "account_id",
          "type_info": "Int8"
        },
        {
          "ordinal": 3,
          "name": "block_number",
          "type_info": "Int8"
        },
        {
          "ordinal": 4,
          "name": "old_pubkey_hash",
          "type_info": "Bytea"
        },
        {
          "ordinal": 5,
          "name": "new_pubkey_hash",
          "type_info": "Bytea"
        },
        {
          "ordinal": 6,
          "name": "old_nonce",
          "type_info": "Int8"
        },
        {
          "ordinal": 7,
          "name": "new_nonce",
          "type_info": "Int8"
        }
      ],
      "parameters": {
        "Left": [
          "Int8"
        ]
      },
      "nullable": [
        false,
        false,
        false,
        false,
        false,
        false,
        false,
        false
      ]
    }
  },
  "c7bc91425f35b3a77be36fe8ba80030445051a0bc2536fa4a0def7ac498fc5c2": {
    "query": "INSERT INTO mempool_txs (tx_hash, tx, created_at, eth_sign_data)\n                VALUES ($1, $2, $3, $4)",
    "describe": {
      "columns": [],
      "parameters": {
        "Left": [
          "Text",
          "Jsonb",
          "Timestamptz",
          "Jsonb"
        ]
      },
      "nullable": []
    }
  },
  "c842454191f93c4ab02e9845294b575dfd48a8eaae85996c5e76a36be997f969": {
    "query": "\n                    WITH block_details AS (\n                        WITH aggr_comm AS (\n                            SELECT \n                                aggregate_operations.created_at, \n                                eth_operations.final_hash, \n                                commit_aggregated_blocks_binding.block_number \n                            FROM aggregate_operations\n                                INNER JOIN commit_aggregated_blocks_binding ON aggregate_operations.id = commit_aggregated_blocks_binding.op_id\n                                INNER JOIN eth_aggregated_ops_binding ON aggregate_operations.id = eth_aggregated_ops_binding.op_id\n                                INNER JOIN eth_operations ON eth_operations.id = eth_aggregated_ops_binding.eth_op_id\n                            WHERE aggregate_operations.confirmed = true \n                        )\n                        , aggr_exec as (\n                             SELECT \n                                aggregate_operations.created_at, \n                                eth_operations.final_hash, \n                                execute_aggregated_blocks_binding.block_number \n                            FROM aggregate_operations\n                                INNER JOIN execute_aggregated_blocks_binding ON aggregate_operations.id = execute_aggregated_blocks_binding.op_id\n                                INNER JOIN eth_aggregated_ops_binding ON aggregate_operations.id = eth_aggregated_ops_binding.op_id\n                                INNER JOIN eth_operations ON eth_operations.id = eth_aggregated_ops_binding.eth_op_id\n                            WHERE aggregate_operations.confirmed = true \n                        )\n                        SELECT\n                            blocks.number AS details_block_number,\n                            committed.final_hash AS commit_tx_hash,\n                            verified.final_hash AS verify_tx_hash\n                        FROM blocks\n                                INNER JOIN aggr_comm committed ON blocks.number = committed.block_number\n                                LEFT JOIN aggr_exec verified ON blocks.number = verified.block_number\n                    )\n                    SELECT\n                        block_number, \n                        block_index,\n                        eth_hash,\n                        details.commit_tx_hash as \"commit_tx_hash?\",\n                        details.verify_tx_hash as \"verify_tx_hash?\"\n                    FROM executed_priority_operations\n                    LEFT JOIN block_details details ON details.details_block_number = executed_priority_operations.block_number\n                    WHERE (\n                        (from_account = $1 OR to_account = $1)\n                        AND (\n                            block_number = $2 AND (\n                                block_index >= $3\n                            ) OR (\n                                block_number > $2\n                            )\n                        )\n                    )\n                    ORDER BY block_number ASC, block_index ASC\n                    LIMIT $4\n                    ",
    "describe": {
      "columns": [
        {
          "ordinal": 0,
          "name": "block_number",
          "type_info": "Int8"
        },
        {
          "ordinal": 1,
          "name": "block_index",
          "type_info": "Int4"
        },
        {
          "ordinal": 2,
          "name": "eth_hash",
          "type_info": "Bytea"
        },
        {
          "ordinal": 3,
          "name": "commit_tx_hash?",
          "type_info": "Bytea"
        },
        {
          "ordinal": 4,
          "name": "verify_tx_hash?",
          "type_info": "Bytea"
        }
      ],
      "parameters": {
        "Left": [
          "Bytea",
          "Int8",
          "Int4",
          "Int8"
        ]
      },
      "nullable": [
        false,
        false,
        false,
        true,
        true
      ]
    }
  },
  "cb492484bab6e66f89a4d80649d3559566a681db153152a52449acf931a1d039": {
    "query": "SELECT * FROM block_witness WHERE block = $1",
    "describe": {
      "columns": [
        {
          "ordinal": 0,
          "name": "block",
          "type_info": "Int8"
        },
        {
          "ordinal": 1,
          "name": "witness",
          "type_info": "Text"
        }
      ],
      "parameters": {
        "Left": [
          "Int8"
        ]
      },
      "nullable": [
        false,
        false
      ]
    }
  },
  "cbedf306b3a2c63be1ca241eb03609907713c8d9bd3eadf3b3fea23969005cd3": {
    "query": "\n                SELECT * FROM account_creates\n                WHERE block_number = $1\n            ",
    "describe": {
      "columns": [
        {
          "ordinal": 0,
          "name": "account_id",
          "type_info": "Int8"
        },
        {
          "ordinal": 1,
          "name": "is_create",
          "type_info": "Bool"
        },
        {
          "ordinal": 2,
          "name": "block_number",
          "type_info": "Int8"
        },
        {
          "ordinal": 3,
          "name": "address",
          "type_info": "Bytea"
        },
        {
          "ordinal": 4,
          "name": "nonce",
          "type_info": "Int8"
        },
        {
          "ordinal": 5,
          "name": "update_order_id",
          "type_info": "Int4"
        }
      ],
      "parameters": {
        "Left": [
          "Int8"
        ]
      },
      "nullable": [
        false,
        false,
        false,
        false,
        false,
        false
      ]
    }
  },
  "cdc6f84e5eee67e085706daa75f69a498adcedd7093288bd7ec84813e5066075": {
    "query": "\n            INSERT INTO tokens ( id, address, symbol, decimals )\n            VALUES ( $1, $2, $3, $4 )\n            ON CONFLICT (id)\n            DO\n              UPDATE SET address = $2, symbol = $3, decimals = $4\n            ",
    "describe": {
      "columns": [],
      "parameters": {
        "Left": [
          "Int4",
          "Text",
          "Text",
          "Int2"
        ]
      },
      "nullable": []
    }
  },
  "ceb8e4656aa76e1918a03707a1f047aed19ffcb3c70dbde61a6353b26b5a2493": {
    "query": "\n            INSERT INTO ticker_market_volume ( token_id, market_volume, last_updated )\n            VALUES ( $1, $2, $3 )\n            ON CONFLICT (token_id)\n            DO\n              UPDATE SET market_volume = $2, last_updated = $3\n            ",
    "describe": {
      "columns": [],
      "parameters": {
        "Left": [
          "Int4",
          "Numeric",
          "Timestamptz"
        ]
      },
      "nullable": []
    }
  },
  "d3b822a6639901acd986e82d2779a7318c3805385a7772db83063d9507c049a7": {
    "query": "INSERT INTO eth_parameters (nonce, gas_price_limit, last_committed_block, last_verified_block, last_executed_block)\n                VALUES ($1, $2, $3, $4, $5)",
    "describe": {
      "columns": [],
      "parameters": {
        "Left": [
          "Int8",
          "Int8",
          "Int8",
          "Int8",
          "Int8"
        ]
      },
      "nullable": []
    }
  },
  "d71db9de5e4ec2dc9a511d4a1247d912b15250bbd8f834f11b252de653c73176": {
    "query": "DELETE FROM account_creates WHERE block_number > $1",
    "describe": {
      "columns": [],
      "parameters": {
        "Left": [
          "Int8"
        ]
      },
      "nullable": []
    }
  },
  "d9e266ce374cc7d12511a61ca81cd167b59493ee74e44b26c4baf92f4a4152e4": {
    "query": "SELECT * FROM aggregate_operations WHERE from_block >= $1 AND to_block <= $1 AND action_type = $2",
    "describe": {
      "columns": [
        {
          "ordinal": 0,
          "name": "id",
          "type_info": "Int8"
        },
        {
          "ordinal": 1,
          "name": "action_type",
          "type_info": "Text"
        },
        {
          "ordinal": 2,
          "name": "arguments",
          "type_info": "Jsonb"
        },
        {
          "ordinal": 3,
          "name": "from_block",
          "type_info": "Int8"
        },
        {
          "ordinal": 4,
          "name": "to_block",
          "type_info": "Int8"
        },
        {
          "ordinal": 5,
          "name": "created_at",
          "type_info": "Timestamptz"
        },
        {
          "ordinal": 6,
          "name": "confirmed",
          "type_info": "Bool"
        }
      ],
      "parameters": {
        "Left": [
          "Int8",
          "Text"
        ]
      },
      "nullable": [
        false,
        false,
        false,
        false,
        false,
        false,
        false
      ]
    }
  },
  "db91278dbc648e1c7ebf4775d7927104e887c0bb338ed51c9aff21cfdecb2f27": {
    "query": "\n            INSERT INTO blocks (number, root_hash, fee_account_id, unprocessed_prior_op_before, unprocessed_prior_op_after, block_size, commit_gas_limit, verify_gas_limit, commitment, timestamp)\n            VALUES ($1, $2, $3, $4, $5, $6, $7, $8, $9, $10)\n            ",
    "describe": {
      "columns": [],
      "parameters": {
        "Left": [
          "Int8",
          "Bytea",
          "Int8",
          "Int8",
          "Int8",
          "Int8",
          "Int8",
          "Int8",
          "Bytea",
          "Int8"
        ]
      },
      "nullable": []
    }
  },
  "dcef2a0727cc074e66d5d5ac5c0d65e7581d0c4d635452950f1704859b06a94b": {
    "query": "DELETE FROM prover_job_queue WHERE first_block > $1",
    "describe": {
      "columns": [],
      "parameters": {
        "Left": [
          "Int8"
        ]
      },
      "nullable": []
    }
  },
  "debbe23f0c730c331482c798387d1739911923edcafc2bd80463464ff98f3b71": {
    "query": "SELECT * from mempool_txs\n            WHERE tx_hash = $1",
    "describe": {
      "columns": [
        {
          "ordinal": 0,
          "name": "id",
          "type_info": "Int8"
        },
        {
          "ordinal": 1,
          "name": "tx_hash",
          "type_info": "Text"
        },
        {
          "ordinal": 2,
          "name": "tx",
          "type_info": "Jsonb"
        },
        {
          "ordinal": 3,
          "name": "created_at",
          "type_info": "Timestamptz"
        },
        {
          "ordinal": 4,
          "name": "eth_sign_data",
          "type_info": "Jsonb"
        },
        {
          "ordinal": 5,
          "name": "batch_id",
          "type_info": "Int8"
        }
      ],
      "parameters": {
        "Left": [
          "Text"
        ]
      },
      "nullable": [
        false,
        false,
        false,
        false,
        true,
        false
      ]
    }
  },
  "e295fe3cf4138c1dfd76fc7b4f5e72ab981229c036c46fb937cd6fc974af843d": {
    "query": "DELETE FROM blocks WHERE number > $1",
    "describe": {
      "columns": [],
      "parameters": {
        "Left": [
          "Int8"
        ]
      },
      "nullable": []
    }
  },
  "e32e0ba9ec31e6e78de5972548dced78d2a6949ec723b71ce210627dbb92dfe4": {
    "query": "\n                    WITH block_details AS (\n                        WITH aggr_comm AS (\n                            SELECT \n                                aggregate_operations.created_at, \n                                eth_operations.final_hash, \n                                commit_aggregated_blocks_binding.block_number \n                            FROM aggregate_operations\n                                INNER JOIN commit_aggregated_blocks_binding ON aggregate_operations.id = commit_aggregated_blocks_binding.op_id\n                                INNER JOIN eth_aggregated_ops_binding ON aggregate_operations.id = eth_aggregated_ops_binding.op_id\n                                INNER JOIN eth_operations ON eth_operations.id = eth_aggregated_ops_binding.eth_op_id\n                            WHERE aggregate_operations.confirmed = true \n                        )\n                        , aggr_exec as (\n                             SELECT \n                                aggregate_operations.created_at, \n                                eth_operations.final_hash, \n                                execute_aggregated_blocks_binding.block_number \n                            FROM aggregate_operations\n                                INNER JOIN execute_aggregated_blocks_binding ON aggregate_operations.id = execute_aggregated_blocks_binding.op_id\n                                INNER JOIN eth_aggregated_ops_binding ON aggregate_operations.id = eth_aggregated_ops_binding.op_id\n                                INNER JOIN eth_operations ON eth_operations.id = eth_aggregated_ops_binding.eth_op_id\n                            WHERE aggregate_operations.confirmed = true \n                        )\n                        SELECT\n                            blocks.number AS details_block_number,\n                            committed.final_hash AS commit_tx_hash,\n                            verified.final_hash AS verify_tx_hash\n                        FROM blocks\n                                INNER JOIN aggr_comm committed ON blocks.number = committed.block_number\n                                LEFT JOIN aggr_exec verified ON blocks.number = verified.block_number\n                    )\n                    SELECT\n                        block_number, \n                        block_index,\n                        eth_hash,\n                        details.commit_tx_hash as \"commit_tx_hash?\",\n                        details.verify_tx_hash as \"verify_tx_hash?\"\n                    FROM executed_priority_operations\n                    LEFT JOIN block_details details ON details.details_block_number = executed_priority_operations.block_number\n                    WHERE (\n                        (from_account = $1 OR to_account = $1)\n                        AND (\n                            block_number = $2 AND (\n                                block_index <= $3\n                            ) OR (\n                                block_number < $2\n                            )\n                        )\n                    )\n                    ORDER BY block_number DESC, block_index DESC\n                    LIMIT $4\n                    ",
    "describe": {
      "columns": [
        {
          "ordinal": 0,
          "name": "block_number",
          "type_info": "Int8"
        },
        {
          "ordinal": 1,
          "name": "block_index",
          "type_info": "Int4"
        },
        {
          "ordinal": 2,
          "name": "eth_hash",
          "type_info": "Bytea"
        },
        {
          "ordinal": 3,
          "name": "commit_tx_hash?",
          "type_info": "Bytea"
        },
        {
          "ordinal": 4,
          "name": "verify_tx_hash?",
          "type_info": "Bytea"
        }
      ],
      "parameters": {
        "Left": [
          "Bytea",
          "Int8",
          "Int4",
          "Int8"
        ]
      },
      "nullable": [
        false,
        false,
        false,
        true,
        true
      ]
    }
  },
  "e3ee3cb9cbe8d05a635e71daea301cf6b2310f89f3d9f8fdabc28e7ebf8d3521": {
    "query": "\n            INSERT INTO eth_account_types VALUES ( $1, $2 )\n            ON CONFLICT (account_id) DO UPDATE SET account_type = $2\n            ",
    "describe": {
      "columns": [],
      "parameters": {
        "Left": [
          "Int8",
          {
            "Custom": {
              "name": "eth_account_type",
              "kind": {
                "Enum": [
                  "Owned",
                  "CREATE2"
                ]
              }
            }
          }
        ]
      },
      "nullable": []
    }
  },
  "e42d1180b05adcce696d87de411553e385d36018fe60e0963a348adc00ad874b": {
    "query": "UPDATE eth_parameters\n            SET nonce = $1\n            WHERE id = true",
    "describe": {
      "columns": [],
      "parameters": {
        "Left": [
          "Int8"
        ]
      },
      "nullable": []
    }
  },
  "e4897d5770da960d06e093558bcbcc924dfe62dd594ff2f464f42dd15a60975e": {
    "query": "\n                    SELECT * FROM tokens\n                    WHERE id = $1\n                    LIMIT 1\n                    ",
    "describe": {
      "columns": [
        {
          "ordinal": 0,
          "name": "id",
          "type_info": "Int4"
        },
        {
          "ordinal": 1,
          "name": "address",
          "type_info": "Text"
        },
        {
          "ordinal": 2,
          "name": "symbol",
          "type_info": "Text"
        },
        {
          "ordinal": 3,
          "name": "decimals",
          "type_info": "Int2"
        }
      ],
      "parameters": {
        "Left": [
          "Int4"
        ]
      },
      "nullable": [
        false,
        false,
        false,
        false
      ]
    }
  },
  "e515899938d5ced7b83234fcea6ad024184702eca40b1fae1a16467649722a10": {
    "query": "\n                INSERT INTO execute_aggregated_blocks_binding\n                SELECT \n                    aggregate_operations.id, blocks.number\n                FROM aggregate_operations\n                INNER JOIN blocks ON blocks.number BETWEEN aggregate_operations.from_block AND aggregate_operations.to_block\n                WHERE aggregate_operations.action_type = 'ExecuteBlocks' and aggregate_operations.id = $1\n                ",
    "describe": {
      "columns": [],
      "parameters": {
        "Left": [
          "Int8"
        ]
      },
      "nullable": []
    }
  },
  "e7b1a3e830945cfe5c876255bbaa97dae409e1f642539ec898fd5dc3bb991bfc": {
    "query": "\n            WITH aggr_comm AS (\n                SELECT \n                    aggregate_operations.created_at, \n                    eth_operations.final_hash, \n                    commit_aggregated_blocks_binding.block_number \n                FROM aggregate_operations\n                    INNER JOIN commit_aggregated_blocks_binding ON aggregate_operations.id = commit_aggregated_blocks_binding.op_id\n                    INNER JOIN eth_aggregated_ops_binding ON aggregate_operations.id = eth_aggregated_ops_binding.op_id\n                    INNER JOIN eth_operations ON eth_operations.id = eth_aggregated_ops_binding.eth_op_id\n                WHERE aggregate_operations.confirmed = true \n            )\n            ,aggr_exec as (\n                 SELECT \n                    aggregate_operations.created_at, \n                    eth_operations.final_hash, \n                    execute_aggregated_blocks_binding.block_number \n                FROM aggregate_operations\n                    INNER JOIN execute_aggregated_blocks_binding ON aggregate_operations.id = execute_aggregated_blocks_binding.op_id\n                    INNER JOIN eth_aggregated_ops_binding ON aggregate_operations.id = eth_aggregated_ops_binding.op_id\n                    INNER JOIN eth_operations ON eth_operations.id = eth_aggregated_ops_binding.eth_op_id\n                WHERE aggregate_operations.confirmed = true \n            )\n            SELECT\n                blocks.number AS \"block_number!\",\n                blocks.root_hash AS \"new_state_root!\",\n                blocks.block_size AS \"block_size!\",\n                committed.final_hash AS \"commit_tx_hash?\",\n                verified.final_hash AS \"verify_tx_hash?\",\n                committed.created_at AS \"committed_at!\",\n                verified.created_at AS \"verified_at?\"\n            FROM blocks\n                     INNER JOIN aggr_comm committed ON blocks.number = committed.block_number\n                     LEFT JOIN aggr_exec verified ON blocks.number = verified.block_number\n            WHERE false\n                OR committed.final_hash = $1\n                OR verified.final_hash = $1\n                OR blocks.root_hash = $1\n                OR blocks.number = $2\n            ORDER BY blocks.number DESC\n            LIMIT 1;\n            ",
    "describe": {
      "columns": [
        {
          "ordinal": 0,
          "name": "block_number!",
          "type_info": "Int8"
        },
        {
          "ordinal": 1,
          "name": "new_state_root!",
          "type_info": "Bytea"
        },
        {
          "ordinal": 2,
          "name": "block_size!",
          "type_info": "Int8"
        },
        {
          "ordinal": 3,
          "name": "commit_tx_hash?",
          "type_info": "Bytea"
        },
        {
          "ordinal": 4,
          "name": "verify_tx_hash?",
          "type_info": "Bytea"
        },
        {
          "ordinal": 5,
          "name": "committed_at!",
          "type_info": "Timestamptz"
        },
        {
          "ordinal": 6,
          "name": "verified_at?",
          "type_info": "Timestamptz"
        }
      ],
      "parameters": {
        "Left": [
          "Bytea",
          "Int8"
        ]
      },
      "nullable": [
        false,
        false,
        false,
        true,
        true,
        false,
        false
      ]
    }
  },
  "e99d990d2d9b1c6068efb623634d6d6cf49a3c7ec33a5a916b7ddaa745e24c9b": {
    "query": "\n                SELECT * FROM prover_job_queue\n                WHERE job_status = $1\n                ORDER BY (job_priority, id, first_block)\n                LIMIT 1\n            ",
    "describe": {
      "columns": [
        {
          "ordinal": 0,
          "name": "id",
          "type_info": "Int4"
        },
        {
          "ordinal": 1,
          "name": "job_status",
          "type_info": "Int4"
        },
        {
          "ordinal": 2,
          "name": "job_priority",
          "type_info": "Int4"
        },
        {
          "ordinal": 3,
          "name": "job_type",
          "type_info": "Text"
        },
        {
          "ordinal": 4,
          "name": "created_at",
          "type_info": "Timestamptz"
        },
        {
          "ordinal": 5,
          "name": "updated_by",
          "type_info": "Text"
        },
        {
          "ordinal": 6,
          "name": "updated_at",
          "type_info": "Timestamptz"
        },
        {
          "ordinal": 7,
          "name": "first_block",
          "type_info": "Int8"
        },
        {
          "ordinal": 8,
          "name": "last_block",
          "type_info": "Int8"
        },
        {
          "ordinal": 9,
          "name": "job_data",
          "type_info": "Jsonb"
        }
      ],
      "parameters": {
        "Left": [
          "Int4"
        ]
      },
      "nullable": [
        false,
        false,
        false,
        false,
        false,
        false,
        false,
        false,
        false,
        false
      ]
    }
  },
  "eab13daa273992f1a4ac94095acdb03a4118f66837fc94694853da8687ae8cc2": {
    "query": "DELETE FROM account_tree_cache WHERE block > $1",
    "describe": {
      "columns": [],
      "parameters": {
        "Left": [
          "Int8"
        ]
      },
      "nullable": []
    }
  },
  "eb0993e049fd111aa11978aeb1617b11d859a008afec77a4a80a6cfadc1565ff": {
    "query": "DELETE FROM data_restore_rollup_ops",
    "describe": {
      "columns": [],
      "parameters": {
        "Left": []
      },
      "nullable": []
    }
  },
  "f02021c46f5edc171f22c16e29bb028353eb0519aec1555c066fdd8dfe1d61e5": {
    "query": "\n            INSERT INTO mempool_txs (tx_hash, tx, created_at, eth_sign_data, batch_id)\n            SELECT tx_hash, tx, created_at, eth_sign_data, COALESCE(batch_id, 0) FROM executed_transactions\n            WHERE block_number > $1\n        ",
    "describe": {
      "columns": [],
      "parameters": {
        "Left": [
          "Int8"
        ]
      },
      "nullable": []
    }
  },
  "f057b85811c3991b73c58991fc8dae8bf4cdf9d2238171ca13a3fdf1172f2c91": {
    "query": "SELECT * FROM data_restore_events_state\n            WHERE block_type = $1\n            ORDER BY block_num ASC",
    "describe": {
      "columns": [
        {
          "ordinal": 0,
          "name": "id",
          "type_info": "Int4"
        },
        {
          "ordinal": 1,
          "name": "block_type",
          "type_info": "Text"
        },
        {
          "ordinal": 2,
          "name": "transaction_hash",
          "type_info": "Bytea"
        },
        {
          "ordinal": 3,
          "name": "block_num",
          "type_info": "Int8"
        },
        {
          "ordinal": 4,
          "name": "contract_version",
          "type_info": "Int4"
        }
      ],
      "parameters": {
        "Left": [
          "Text"
        ]
      },
      "nullable": [
        false,
        false,
        false,
        false,
        false
      ]
    }
  },
  "f07c36d2b17389fb73a64a21283193ec3c17ed88ed73847c1bf8f41315ec684f": {
    "query": "SELECT * FROM executed_transactions WHERE block_number = $1",
    "describe": {
      "columns": [
        {
          "ordinal": 0,
          "name": "block_number",
          "type_info": "Int8"
        },
        {
          "ordinal": 1,
          "name": "block_index",
          "type_info": "Int4"
        },
        {
          "ordinal": 2,
          "name": "tx",
          "type_info": "Jsonb"
        },
        {
          "ordinal": 3,
          "name": "operation",
          "type_info": "Jsonb"
        },
        {
          "ordinal": 4,
          "name": "tx_hash",
          "type_info": "Bytea"
        },
        {
          "ordinal": 5,
          "name": "from_account",
          "type_info": "Bytea"
        },
        {
          "ordinal": 6,
          "name": "to_account",
          "type_info": "Bytea"
        },
        {
          "ordinal": 7,
          "name": "success",
          "type_info": "Bool"
        },
        {
          "ordinal": 8,
          "name": "fail_reason",
          "type_info": "Text"
        },
        {
          "ordinal": 9,
          "name": "primary_account_address",
          "type_info": "Bytea"
        },
        {
          "ordinal": 10,
          "name": "nonce",
          "type_info": "Int8"
        },
        {
          "ordinal": 11,
          "name": "created_at",
          "type_info": "Timestamptz"
        },
        {
          "ordinal": 12,
          "name": "eth_sign_data",
          "type_info": "Jsonb"
        },
        {
          "ordinal": 13,
          "name": "batch_id",
          "type_info": "Int8"
        }
      ],
      "parameters": {
        "Left": [
          "Int8"
        ]
      },
      "nullable": [
        false,
        true,
        false,
        false,
        false,
        false,
        true,
        false,
        true,
        false,
        false,
        false,
        true,
        true
      ]
    }
  },
  "f12b936a9a4a23c161c8d807eafd28e77f447802d884022f8dcfb8ed6d7b1826": {
    "query": "SELECT * FROM executed_priority_operations WHERE priority_op_serialid = $1",
    "describe": {
      "columns": [
        {
          "ordinal": 0,
          "name": "block_number",
          "type_info": "Int8"
        },
        {
          "ordinal": 1,
          "name": "block_index",
          "type_info": "Int4"
        },
        {
          "ordinal": 2,
          "name": "operation",
          "type_info": "Jsonb"
        },
        {
          "ordinal": 3,
          "name": "from_account",
          "type_info": "Bytea"
        },
        {
          "ordinal": 4,
          "name": "to_account",
          "type_info": "Bytea"
        },
        {
          "ordinal": 5,
          "name": "priority_op_serialid",
          "type_info": "Int8"
        },
        {
          "ordinal": 6,
          "name": "deadline_block",
          "type_info": "Int8"
        },
        {
          "ordinal": 7,
          "name": "eth_hash",
          "type_info": "Bytea"
        },
        {
          "ordinal": 8,
          "name": "eth_block",
          "type_info": "Int8"
        },
        {
          "ordinal": 9,
          "name": "created_at",
          "type_info": "Timestamptz"
        }
      ],
      "parameters": {
        "Left": [
          "Int8"
        ]
      },
      "nullable": [
        false,
        false,
        false,
        false,
        false,
        false,
        false,
        false,
        false,
        false
      ]
    }
  },
  "f132881fb1b1eaedb15991e64c7040c6f368271fc306780395cf6214f88b294b": {
    "query": "\n                        UPDATE accounts \n                        SET last_block = $1, nonce = $2\n                        WHERE id = $3\n                        ",
    "describe": {
      "columns": [],
      "parameters": {
        "Left": [
          "Int8",
          "Int8",
          "Int8"
        ]
      },
      "nullable": []
    }
  },
  "f4aaa302a20921ae9ff490ac1a86083c49ee4a9afacf0faeb76aa8e1549f2fe7": {
    "query": "SELECT * FROM account_creates WHERE block_number > $1 AND block_number <= $2 ",
    "describe": {
      "columns": [
        {
          "ordinal": 0,
          "name": "account_id",
          "type_info": "Int8"
        },
        {
          "ordinal": 1,
          "name": "is_create",
          "type_info": "Bool"
        },
        {
          "ordinal": 2,
          "name": "block_number",
          "type_info": "Int8"
        },
        {
          "ordinal": 3,
          "name": "address",
          "type_info": "Bytea"
        },
        {
          "ordinal": 4,
          "name": "nonce",
          "type_info": "Int8"
        },
        {
          "ordinal": 5,
          "name": "update_order_id",
          "type_info": "Int4"
        }
      ],
      "parameters": {
        "Left": [
          "Int8",
          "Int8"
        ]
      },
      "nullable": [
        false,
        false,
        false,
        false,
        false,
        false
      ]
    }
  },
  "f5a24f01f525ede5d8e61b97e452a82d372c2bececacf693ab654eef0e453d94": {
    "query": "SELECT max(to_block) from aggregate_operations where action_type = $1",
    "describe": {
      "columns": [
        {
          "ordinal": 0,
          "name": "max",
          "type_info": "Int8"
        }
      ],
      "parameters": {
        "Left": [
          "Text"
        ]
      },
      "nullable": [
        null
      ]
    }
  },
  "fd16aadbd04d4a48332d59c77290a588f1a33922418b55a08c656a44ff75b8e8": {
    "query": "SELECT * FROM account_balance_updates WHERE block_number = $1",
    "describe": {
      "columns": [
        {
          "ordinal": 0,
          "name": "balance_update_id",
          "type_info": "Int4"
        },
        {
          "ordinal": 1,
          "name": "account_id",
          "type_info": "Int8"
        },
        {
          "ordinal": 2,
          "name": "block_number",
          "type_info": "Int8"
        },
        {
          "ordinal": 3,
          "name": "coin_id",
          "type_info": "Int4"
        },
        {
          "ordinal": 4,
          "name": "old_balance",
          "type_info": "Numeric"
        },
        {
          "ordinal": 5,
          "name": "new_balance",
          "type_info": "Numeric"
        },
        {
          "ordinal": 6,
          "name": "old_nonce",
          "type_info": "Int8"
        },
        {
          "ordinal": 7,
          "name": "new_nonce",
          "type_info": "Int8"
        },
        {
          "ordinal": 8,
          "name": "update_order_id",
          "type_info": "Int4"
        }
      ],
      "parameters": {
        "Left": [
          "Int8"
        ]
      },
      "nullable": [
        false,
        false,
        false,
        false,
        false,
        false,
        false,
        false,
        false
      ]
    }
  }
}<|MERGE_RESOLUTION|>--- conflicted
+++ resolved
@@ -2122,23 +2122,26 @@
       ]
     }
   },
-<<<<<<< HEAD
   "725d371ede030384949fa02f2d8f727f5cb441f4642f07033103fc037e6214c3": {
     "query": "UPDATE aggregate_operations SET to_block = $1 WHERE to_block > $1",
-=======
+    "describe": {
+      "columns": [],
+      "parameters": {
+        "Left": [
+          "Int8"
+        ]
+      },
+      "nullable": []
+    }
+  },
   "73eedd4444ef5bfbfd526c319f97d75609a65517d63e88add0a864a9f7141a02": {
     "query": "\n            INSERT INTO block_metadata (block_number, fast_processing)\n            VALUES ($1, $2)\n            ",
->>>>>>> d1cbe360
-    "describe": {
-      "columns": [],
-      "parameters": {
-        "Left": [
-<<<<<<< HEAD
-          "Int8"
-=======
+    "describe": {
+      "columns": [],
+      "parameters": {
+        "Left": [
           "Int8",
           "Bool"
->>>>>>> d1cbe360
         ]
       },
       "nullable": []
