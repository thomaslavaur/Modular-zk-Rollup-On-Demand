import {deployContract} from 'ethereum-waffle';
import {ethers} from 'ethers';
import {bigNumberify} from "ethers/utils";
import Axios from "axios";
const qs = require('querystring');

export const ERC20MintableContract = function () {
    let contract = require('openzeppelin-solidity/build/contracts/ERC20Mintable');
    contract.evm = {bytecode: contract.bytecode};
    return contract
}();
export const franklinContractCode = require('../build/Franklin');
export const verifierContractCode = require('../build/Verifier');
export const governanceContractCode = require('../build/Governance');

export async function deployGovernance(
    wallet,
    governorAddress = wallet.address,
    governanceCode = governanceContractCode
    ) {
    try {
        let governance = await deployContract(wallet, governanceCode, [governorAddress], {
            gasLimit: 3000000,
        });
        console.log(`GOVERNANCE_ADDR=${governance.address}`);

        return governance
    } catch (err) {
        console.log("Governance deploy error:" + err);
    }
}

export async function deployFranklin(
    wallet,
    governanceAddress,
    verifierCode = verifierContractCode,
<<<<<<< HEAD
    ) {
    try {
        let verifier = await deployContract(wallet, verifierCode, [], {
            gasLimit: 1000000,
=======
    genesisRoot = ethers.constants.HashZero,
    franklinCode = franklinContractCode
    ) {
    try {
        let verifier = await deployContract(wallet, verifierCode, [], {
            gasLimit: 1100000,
>>>>>>> 5383d130
        });
        let contract = await deployContract(
            wallet,
            franklinCode,
            [
                governanceAddress,
                verifier.address,
                genesisRoot,
            ],
        {
            gasLimit: 6600000,
        });
        console.log(`CONTRACT_ADDR=${contract.address}`);

        return contract
    } catch (err) {
        console.log("Franklin deploy error:" + err);
    }
}

export async function postContractToTesseracts(contractCode, contractName: string, address: string) {
    let req = {
        contract_source: JSON.stringify(contractCode.abi),
        contract_compiler: "abi-only",
        contract_name: contractName,
        contract_optimized: false
    };

    const config = {
        headers: {
            'Content-Type': 'application/x-www-form-urlencoded'
        }
    };
    await Axios.post(`http://localhost:8000/${address}/contract`, qs.stringify(req), config);
}

export async function addTestERC20Token(wallet, governance) {
    try {
        let erc20 = await deployContract(wallet, ERC20MintableContract, []);
        await erc20.mint(wallet.address, bigNumberify("1000000000"));
        console.log("TEST_ERC20=" + erc20.address);
        await (await governance.addToken(erc20.address)).wait();
        return erc20
    } catch (err) {
        console.log("Add token error:" + err);
    }
}<|MERGE_RESOLUTION|>--- conflicted
+++ resolved
@@ -33,20 +33,13 @@
 export async function deployFranklin(
     wallet,
     governanceAddress,
+    genesisRoot = ethers.constants.HashZero,
     verifierCode = verifierContractCode,
-<<<<<<< HEAD
-    ) {
-    try {
-        let verifier = await deployContract(wallet, verifierCode, [], {
-            gasLimit: 1000000,
-=======
-    genesisRoot = ethers.constants.HashZero,
     franklinCode = franklinContractCode
     ) {
     try {
         let verifier = await deployContract(wallet, verifierCode, [], {
             gasLimit: 1100000,
->>>>>>> 5383d130
         });
         let contract = await deployContract(
             wallet,
