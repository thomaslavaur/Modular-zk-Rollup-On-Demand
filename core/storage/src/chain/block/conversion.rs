//! Module with additional conversion methods for the storage records.
//! These methods are only needed for the `block` module, so they're kept in a
//! private module.

// Built-in deps
use std::convert::TryFrom;
// External imports
// Workspace imports
use diesel::prelude::*;
use models::{
    node::{
        block::{ExecutedPriorityOp, ExecutedTx},
        BlockNumber, FranklinOp, FranklinTx, PriorityOp,
    },
    Action, ActionType, Operation,
};
// Local imports
use crate::{
    chain::{
        block::BlockSchema,
        operations::records::{
            NewExecutedPriorityOperation, NewExecutedTransaction, StoredExecutedPriorityOperation,
            StoredExecutedTransaction, StoredOperation,
        },
        state::StateSchema,
    },
    prover::ProverSchema,
    StorageProcessor,
};

impl StoredOperation {
    pub fn into_op(self, conn: &StorageProcessor) -> QueryResult<Operation> {
        let block_number = self.block_number as BlockNumber;
        let id = Some(self.id);

        let action = if self.action_type == ActionType::COMMIT.to_string() {
            Action::Commit
        } else if self.action_type == ActionType::VERIFY.to_string() {
            let proof = Box::new(ProverSchema(&conn).load_proof(block_number)?);
            Action::Verify { proof }
        } else {
            unreachable!("Incorrect action type in db");
        };

        let block = BlockSchema(&conn)
            .get_block(block_number)?
            .expect("Block for action does not exist");

        let accounts_updated = StateSchema(&conn).load_state_diff_for_block(block_number)?;
        Ok(Operation {
            id,
            action,
            block,
            accounts_updated,
        })
    }
}

impl StoredExecutedTransaction {
    pub fn into_executed_tx(self) -> Result<ExecutedTx, failure::Error> {
        let franklin_tx: FranklinTx =
            serde_json::from_value(self.tx).expect("Unparsable FranklinTx in db");
        let franklin_op: Option<FranklinOp> =
            serde_json::from_value(self.operation).expect("Unparsable FranklinOp in db");
        Ok(ExecutedTx {
            tx: franklin_tx,
            success: self.success,
            op: franklin_op,
            fail_reason: self.fail_reason,
            block_index: self
                .block_index
                .map(|val| u32::try_from(val).expect("Invalid block index")),
        })
    }
}

impl StoredExecutedPriorityOperation {
    pub fn into_executed(self) -> ExecutedPriorityOp {
        let franklin_op: FranklinOp =
            serde_json::from_value(self.operation).expect("Unparsable priority op in db");
        ExecutedPriorityOp {
            priority_op: PriorityOp {
                serial_id: self.priority_op_serialid as u64,
                data: franklin_op
                    .try_get_priority_op()
                    .expect("FranklinOp should have priority op"),
                deadline_block: self.deadline_block as u64,
<<<<<<< HEAD
                eth_fee: self.eth_fee.0,
=======
>>>>>>> fec8b8d0
                eth_hash: self.eth_hash,
            },
            op: franklin_op,
            block_index: self.block_index as u32,
        }
    }
}

impl NewExecutedPriorityOperation {
    pub fn prepare_stored_priority_op(
        exec_prior_op: ExecutedPriorityOp,
        block: BlockNumber,
    ) -> Self {
        let operation = serde_json::to_value(&exec_prior_op.op).unwrap();

        let (from_account, to_account) = match exec_prior_op.op {
            FranklinOp::Deposit(deposit) => (deposit.priority_op.from, deposit.priority_op.to),
            FranklinOp::FullExit(full_exit) => {
                let eth_address = full_exit.priority_op.eth_address;
                (eth_address, eth_address)
            }
            _ => panic!(
                "Incorrect type of priority op: {:?}",
                exec_prior_op.priority_op
            ),
        };

        Self {
            block_number: i64::from(block),
            block_index: exec_prior_op.block_index as i32,
            operation,
            from_account: from_account.as_ref().to_vec(),
            to_account: to_account.as_ref().to_vec(),
            priority_op_serialid: exec_prior_op.priority_op.serial_id as i64,
            deadline_block: exec_prior_op.priority_op.deadline_block as i64,
<<<<<<< HEAD
            eth_fee: exec_prior_op.priority_op.eth_fee.into(),
=======
>>>>>>> fec8b8d0
            eth_hash: exec_prior_op.priority_op.eth_hash,
        }
    }
}

impl NewExecutedTransaction {
    pub fn prepare_stored_tx(exec_tx: ExecutedTx, block: BlockNumber) -> Self {
        fn cut_prefix(input: &str) -> String {
            if input.starts_with("0x") {
                input[2..].into()
            } else if input.starts_with("sync:") {
                input[5..].into()
            } else {
                input.into()
            }
        }

        let tx = serde_json::to_value(&exec_tx.tx).expect("Cannot serialize tx");
        let operation = serde_json::to_value(&exec_tx.op).expect("Cannot serialize operation");

        let (from_account_hex, to_account_hex): (String, Option<String>) = match exec_tx.tx {
            FranklinTx::Withdraw(_) | FranklinTx::Transfer(_) => (
                serde_json::from_value(tx["from"].clone()).unwrap(),
                serde_json::from_value(tx["to"].clone()).unwrap(),
            ),
            FranklinTx::ChangePubKey(_) => (
                serde_json::from_value(tx["account"].clone()).unwrap(),
                serde_json::from_value(tx["newPkHash"].clone()).unwrap(),
            ),
            FranklinTx::Close(_) => (
                serde_json::from_value(tx["account"].clone()).unwrap(),
                serde_json::from_value(tx["account"].clone()).unwrap(),
            ),
        };

        let from_account: Vec<u8> = hex::decode(cut_prefix(&from_account_hex)).unwrap();
        let to_account: Option<Vec<u8>> =
            to_account_hex.map(|value| hex::decode(cut_prefix(&value)).unwrap());

        Self {
            block_number: i64::from(block),
            tx_hash: exec_tx.tx.hash().as_ref().to_vec(),
            from_account,
            to_account,
            tx,
            operation,
            success: exec_tx.success,
            fail_reason: exec_tx.fail_reason,
            block_index: exec_tx.block_index.map(|idx| idx as i32),
            primary_account_address: exec_tx.tx.account().as_bytes().to_vec(),
            nonce: exec_tx.tx.nonce() as i64,
        }
    }
}<|MERGE_RESOLUTION|>--- conflicted
+++ resolved
@@ -85,10 +85,6 @@
                     .try_get_priority_op()
                     .expect("FranklinOp should have priority op"),
                 deadline_block: self.deadline_block as u64,
-<<<<<<< HEAD
-                eth_fee: self.eth_fee.0,
-=======
->>>>>>> fec8b8d0
                 eth_hash: self.eth_hash,
             },
             op: franklin_op,
@@ -124,10 +120,6 @@
             to_account: to_account.as_ref().to_vec(),
             priority_op_serialid: exec_prior_op.priority_op.serial_id as i64,
             deadline_block: exec_prior_op.priority_op.deadline_block as i64,
-<<<<<<< HEAD
-            eth_fee: exec_prior_op.priority_op.eth_fee.into(),
-=======
->>>>>>> fec8b8d0
             eth_hash: exec_prior_op.priority_op.eth_hash,
         }
     }
