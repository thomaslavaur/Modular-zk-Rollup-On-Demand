use web3::transports::Http;

use zksync_testkit::*;
use zksync_testkit::{
    data_restore::verify_restore,
    scenarios::{perform_basic_operations, BlockProcessing},
};
use zksync_types::{Nonce, TokenId};

use crate::eth_account::{parse_ether, EthereumAccount};
use crate::external_commands::{deploy_contracts, get_test_accounts, Contracts};
use crate::zksync_account::ZkSyncAccount;

/// Executes blocks with some basic operations with new state keeper
/// if block_processing is equal to BlockProcessing::NoVerify this should revert all not verified blocks
async fn execute_blocks_with_new_state_keeper(
    contracts: Contracts,
    block_processing: BlockProcessing,
) {
    let testkit_config = TestkitConfig::from_env();

    let fee_account = ZkSyncAccount::rand();
    let (sk_thread_handle, stop_state_keeper_sender, sk_channels) =
        spawn_state_keeper(&fee_account.address);

    let fee_account_address = fee_account.address;
    let transport = Http::new(&testkit_config.web3_url).expect("http transport start");
    let (test_accounts_info, commit_account_info) = get_test_accounts();
    let commit_account = EthereumAccount::new(
        commit_account_info.private_key,
        commit_account_info.address,
        transport.clone(),
        contracts.contract,
        testkit_config.chain_id,
        testkit_config.gas_price_factor,
    );
    let eth_accounts = test_accounts_info
        .into_iter()
        .map(|test_eth_account| {
            EthereumAccount::new(
                test_eth_account.private_key,
                test_eth_account.address,
                transport.clone(),
                contracts.contract,
                testkit_config.chain_id,
                testkit_config.gas_price_factor,
            )
        })
        .collect::<Vec<_>>();

    let zksync_accounts = {
        let mut zksync_accounts = Vec::new();
        zksync_accounts.push(fee_account);
        zksync_accounts.extend(eth_accounts.iter().map(|eth_account| {
            let rng_zksync_key = ZkSyncAccount::rand().private_key;
            ZkSyncAccount::new(
                rng_zksync_key,
                Nonce(0),
                eth_account.address,
                eth_account.private_key,
            )
        }));
        zksync_accounts
    };

    let accounts = AccountSet {
        eth_accounts,
        zksync_accounts,
        fee_account_id: ZKSyncAccountId(0),
    };

    let mut test_setup = TestSetup::new(sk_channels, accounts, &contracts, commit_account);

    let deposit_amount = parse_ether("1.0").unwrap();

    let mut tokens = vec![];
<<<<<<< HEAD
    for token in 0..=1 {
        perform_basic_operations(
            TokenId(token),
            &mut test_setup,
            deposit_amount.clone(),
            block_processing,
        )
        .await;
        tokens.push(TokenId(token));
    }
=======
    let token = 0;
    perform_basic_operations(
        token,
        &mut test_setup,
        deposit_amount.clone(),
        block_processing,
    )
    .await;
    tokens.push(token);
>>>>>>> 6a56c160

    if block_processing == BlockProcessing::NoVerify {
        let blocks_committed = test_setup
            .total_blocks_committed()
            .await
            .expect("total_blocks_committed call fails");
        let blocks_verified = test_setup
            .total_blocks_verified()
            .await
            .expect("total_blocks_verified call fails");
        assert_ne!(blocks_committed, blocks_verified, "no blocks to revert");
        test_setup
            .revert_blocks(blocks_committed - blocks_verified)
            .await
            .expect("revert_blocks call fails");
    } else {
        // Do not restore in reverting state, because there no valid blocks in blockchain
        println!("Start restoring");

        verify_restore(
            &testkit_config.web3_url,
            testkit_config.available_block_chunk_sizes.clone(),
            &contracts,
            fee_account_address,
            test_setup.get_accounts_state().await,
            tokens,
            test_setup.current_state_root.expect("Should exist"),
        )
        .await;
    }

    stop_state_keeper_sender.send(()).expect("sk stop send");
    sk_thread_handle.join().expect("sk thread join");
}

async fn revert_blocks_test() {
    println!("deploying contracts");
    let contracts = deploy_contracts(false, Default::default());
    println!("contracts deployed");

    execute_blocks_with_new_state_keeper(contracts.clone(), BlockProcessing::NoVerify).await;
    println!("some blocks are committed and reverted");

    execute_blocks_with_new_state_keeper(contracts, BlockProcessing::CommitAndVerify).await;
}

#[tokio::main]
async fn main() {
    revert_blocks_test().await;
}<|MERGE_RESOLUTION|>--- conflicted
+++ resolved
@@ -74,18 +74,6 @@
     let deposit_amount = parse_ether("1.0").unwrap();
 
     let mut tokens = vec![];
-<<<<<<< HEAD
-    for token in 0..=1 {
-        perform_basic_operations(
-            TokenId(token),
-            &mut test_setup,
-            deposit_amount.clone(),
-            block_processing,
-        )
-        .await;
-        tokens.push(TokenId(token));
-    }
-=======
     let token = 0;
     perform_basic_operations(
         token,
@@ -95,7 +83,6 @@
     )
     .await;
     tokens.push(token);
->>>>>>> 6a56c160
 
     if block_processing == BlockProcessing::NoVerify {
         let blocks_committed = test_setup
