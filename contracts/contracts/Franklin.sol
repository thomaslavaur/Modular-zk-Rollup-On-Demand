--- conflicted
+++ resolved
@@ -307,12 +307,6 @@
         if(!triggerRevertIfBlockCommitmentExpired() && !triggerExodusIfNeeded()) {
             require(totalBlocksCommitted - totalBlocksVerified < MAX_UNVERIFIED_BLOCKS, "fck13"); // too many blocks committed
 
-<<<<<<< HEAD
-            uint32 blockChunks = uint32(_publicData.length / 8);
-            require(verifier.isBlockSizeSupported(blockChunks), "fck14");
-
-=======
->>>>>>> ea33a373
             // Unpack onchain operations and store them.
             // Get onchain operations start id for global onchain operations counter,
             // onchain operations number for this block, priority operations number for this block.
@@ -323,7 +317,7 @@
             // (their data is similar to data from priority requests mapping)
             verifyPriorityOperations(startId, totalProcessed, priorityNumber);
 
-            createCommittedBlock(_blockNumber, _feeAccount, _newRoot, _publicData, startId, totalProcessed, priorityNumber, blockChunks);
+            createCommittedBlock(_blockNumber, _feeAccount, _newRoot, _publicData, startId, totalProcessed, priorityNumber);
 
             totalOnchainOps = startId + totalProcessed;
 
@@ -344,8 +338,7 @@
         uint24 _feeAccount,
         bytes32 _newRoot,
         bytes memory _publicData,
-        uint64 _startId, uint64 _totalProcessed, uint64 _priorityNumber,
-        uint32 _chunks
+        uint64 _startId, uint64 _totalProcessed, uint64 _priorityNumber
     ) internal {
         uint32 blockChunks = uint32(_publicData.length / 8);
         require(verifier.isBlockSizeSupported(blockChunks), "ccb10");
@@ -367,11 +360,7 @@
             _priorityNumber, // total number of priority onchain ops in block
             commitment, // blocks' commitment
             _newRoot, // new root
-<<<<<<< HEAD
-            _chunks
-=======
             blockChunks
->>>>>>> ea33a373
         );
     }
 
