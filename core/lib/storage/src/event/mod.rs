// Built-in uses
use std::{slice, time::Instant};
// External uses
use serde_json::Value;
// Workspace uses
use zksync_basic_types::{AccountId, BlockNumber};
use zksync_types::event::{
    account::{
        AccountEvent, AccountStateChangeStatus, AccountStateChangeType, AccountUpdateDetails,
    },
    block::{BlockEvent, BlockStatus},
    transaction::{TransactionEvent, TransactionStatus},
    EventId,
};
use zksync_types::{block::ExecutedOperations, priority_ops::ZkSyncPriorityOp};
// Local uses
use crate::{QueryResult, StorageProcessor};
use records::StoredEvent;

pub mod records;

pub use records::{get_event_type, EventType};

/// Schema for persisting events that happen in the zkSync network.
///
/// All events are serialized into JSON and stored in a single `events` table.
/// On every insert into this table a special PostgreSQL channel gets notified
/// about it.
///
/// Note, that all events should be created solely by other `storage` methods
/// and they are persisted in the database forever.
#[derive(Debug)]
pub struct EventSchema<'a, 'c>(pub &'a mut StorageProcessor<'c>);

impl<'a, 'c> EventSchema<'a, 'c> {
    /// Store serialized events in the database.
    /// This method is private since the type safety is only guaranteed
    /// by the correctness of `event_type` parameter.
    /// Events are expected to have the same type and belong to the same block.
    async fn store_event_data(
        &mut self,
        block_number: BlockNumber,
        event_type: EventType,
        event_data: &[Value],
    ) -> QueryResult<()> {
        let start = Instant::now();

        if event_data.is_empty() {
            return Ok(());
        }
        // Note, that the id can happen not to be continuous,
        // sequences are always incremented ignoring
        // the fact whether the transaction is committed or reverted.
        sqlx::query!(
            "INSERT INTO events (block_number, event_type, event_data)
            SELECT $1, $2, u.event_data
                FROM UNNEST ($3::jsonb[])
                AS u(event_data)",
            i64::from(*block_number),
            event_type as EventType,
            event_data,
        )
        .execute(self.0.conn())
        .await?;

        metrics::histogram!("sql.event.store_event_data", start.elapsed());
        Ok(())
    }

    /// Load all events from the database with the `id` greater than `from`.
    pub async fn fetch_new_events(&mut self, from: EventId) -> QueryResult<Vec<StoredEvent>> {
        let start = Instant::now();
        // Don't deserialize JSONs, the event server is responsible for handling
        // possible errors.
        let events = sqlx::query_as!(
            StoredEvent,
            r#"
            SELECT
                id,
                block_number,
                event_type as "event_type!: EventType",
                event_data
            FROM events WHERE id > $1
            ORDER BY id ASC
            "#,
            *from as i64
        )
        .fetch_all(self.0.conn())
        .await?;

        metrics::histogram!("sql.event.fetch_new_events", start.elapsed());
        Ok(events)
    }

    /// Load the id of the latest event in the database.
    /// Returns `None` if the `events` table is empty.
    pub async fn get_last_event_id(&mut self) -> QueryResult<Option<EventId>> {
        let start = Instant::now();
        let id = sqlx::query!("SELECT MAX(id) as max FROM events")
            .fetch_one(self.0.conn())
            .await?
            .max
            .map(|id| EventId(id as u64));

        metrics::histogram!("sql.event.get_last_event_id", start.elapsed());
        Ok(id)
    }

    /// Create new block event and store it in the database.
    /// This method relies on the `load_block_range` which may return `None`
    /// if there're no Ethereum transactions featuring this block (`Committed` or `Executed`).
    /// In such cases, it silently returns `Ok`.
    pub async fn store_block_event(
        &mut self,
        block_number: BlockNumber,
        status: BlockStatus,
    ) -> QueryResult<()> {
        let start = Instant::now();
        let mut transaction = self.0.start_transaction().await?;

        let block_details = transaction
            .chain()
            .block_schema()
            .load_block_range_desc(block_number, 1)
            .await?;
        // If there're no block details for the given block number,
        // ignore the event. Since the `eth_sender` is currently
        // responsible for confirming Ethereum operations in the database,
        // failing here will make it think there's some kind of network error.
        let block_details = match block_details.into_iter().next() {
            Some(block_details) => block_details,
            None => {
                // Logging is currently disabled.
                //
                // vlog::warn!(
                //     "Couldn't create block event, no block details found in the database. \
                //     Block number: {}, status: {:?}",
                //     *block_number,
                //     status
                // );
                return Ok(());
            }
        };

        let block_event = BlockEvent {
            status,
            block_details: block_details.into(),
        };

        let event_data = serde_json::to_value(block_event).expect("couldn't serialize block event");

        transaction
            .event_schema()
            .store_event_data(block_number, EventType::Block, slice::from_ref(&event_data))
            .await?;
        transaction.commit().await?;

        metrics::histogram!("sql.event.store_block_event", start.elapsed());
        Ok(())
    }

    /// Creates new account events and stores them in the database.
    pub async fn store_state_updated_event(
        &mut self,
        block_number: BlockNumber,
        status: AccountStateChangeStatus,
    ) -> QueryResult<()> {
        let start = Instant::now();
        let mut transaction = self.0.start_transaction().await?;
        // Store new account event for each update in the block.
        let events: Vec<_> = transaction
            .chain()
            .state_schema()
            .load_state_diff_for_block(block_number)
            .await?
            .into_iter()
            .map(|(account_id, update)| {
                let update_type = AccountStateChangeType::from(&update);
                AccountUpdateDetails::from_account_update(account_id, update).map(
                    |update_details| {
                        let account_event = AccountEvent {
                            update_type,
                            status,
                            update_details,
                        };
                        serde_json::to_value(account_event)
                            .expect("couldn't serialize account event")
                    },
                )
            })
            .filter(|x| x.is_some())
            .map(|x| x.unwrap())
            .collect();

        transaction
            .event_schema()
            .store_event_data(block_number, EventType::Account, &events)
            .await?;
        transaction.commit().await?;

        metrics::histogram!("sql.event.store_state_updated_event", start.elapsed());
        Ok(())
    }

    /// Returns the account affected by the operation.
    /// In case of `Deposit` we have to query the database in order
    /// to get the id, at this point the account creation should be already
    /// committed in storage.
    async fn account_id_from_op(
        &mut self,
        executed_operation: &ExecutedOperations,
    ) -> QueryResult<AccountId> {
        let priority_op = match executed_operation {
            ExecutedOperations::Tx(tx) => {
                return tx.signed_tx.tx.account_id().map_err(anyhow::Error::from)
            }
            ExecutedOperations::PriorityOp(priority_op) => priority_op,
        };
        match &priority_op.priority_op.data {
            ZkSyncPriorityOp::Deposit(deposit) => self
                .0
                .chain()
                .account_schema()
                .account_id_by_address(deposit.to)
                .await?
                .ok_or_else(|| anyhow::Error::msg("Account doesn't exist")),
            ZkSyncPriorityOp::FullExit(full_exit) => Ok(full_exit.account_id),
        }
    }

    /// Create new transaction events and store them in the database.
    /// The block is expected to be either committed or finalized.
    pub async fn store_confirmed_transaction_event(
        &mut self,
        block_number: BlockNumber,
        status: TransactionStatus,
    ) -> QueryResult<()> {
        let start = Instant::now();
        let mut transaction = self.0.start_transaction().await?;
        // Load all operations executed in the given block.
        let block_operations = transaction
            .chain()
            .block_schema()
            .get_block_executed_ops(block_number)
            .await?;

        let mut events = Vec::with_capacity(block_operations.len());
        for executed_operation in block_operations {
            // Rejected transactions are not included in the block, skip them.
            if !executed_operation.is_successful() {
                continue;
            }
            // Like in the case of block events, we return `Ok`
            // if we didn't manage to fetch the account id for the given
            // operation.
            let account_id = match transaction
                .event_schema()
                .account_id_from_op(&executed_operation)
                .await
            {
                Ok(account_id) => account_id,
                _ => {
                    // Logging is currently disabled.
                    //
                    // vlog::warn!(
                    //     "Couldn't create transaction event, no account id exists \
                    //     in the database. Operation: {:?}",
                    //     executed_operation
                    // );
                    continue;
                }
            };

            let transaction_event = TransactionEvent::from_executed_operation(
                executed_operation,
                block_number,
                account_id,
                status,
            );

            let event_data = serde_json::to_value(transaction_event)
                .expect("couldn't serialize transaction event");

            events.push(event_data);
        }

        transaction
            .event_schema()
            .store_event_data(block_number, EventType::Transaction, &events)
            .await?;
        transaction.commit().await?;

        metrics::histogram!("sql.event.store_transaction_event", start.elapsed());
        Ok(())
    }

    /// Fetch executed transactions for the given block and store corresponding
    /// `Queued` or `Rejected` events in the database. This method is called when
    /// the `committer` saves the block in the database.
    pub async fn store_executed_transaction_event(
        &mut self,
        block_number: BlockNumber,
    ) -> QueryResult<()> {
        let start = Instant::now();
        let mut transaction = self.0.start_transaction().await?;
        // Load all operations executed in the given block.
        let block_operations = transaction
            .chain()
            .block_schema()
            .get_block_executed_ops(block_number)
            .await?;

        let mut events = Vec::with_capacity(block_operations.len());
        for executed_tx in block_operations {
            let account_id = match transaction
                .event_schema()
                .account_id_from_op(&executed_tx)
                .await
            {
                Ok(account_id) => account_id,
                _ => {
<<<<<<< HEAD
                    vlog::warn!(
                        "Couldn't create transaction event, no account id exists \
                        in the database. Operation: {:?}",
                        executed_tx
                    );
=======
                    // Logging is currently disabled.
                    //
                    // vlog::warn!(
                    //     "Couldn't create transaction event, no account id exists \
                    //     in the database. Operation: {:?}",
                    //     rejected_tx
                    // );
>>>>>>> fd177e5d
                    continue;
                }
            };

            let transaction_event = TransactionEvent::from_executed_operation(
                executed_tx,
                block_number,
                account_id,
                TransactionStatus::Queued,
            );

            let event_data = serde_json::to_value(transaction_event)
                .expect("couldn't serialize transaction event");

            events.push(event_data);
        }

        transaction
            .event_schema()
            .store_event_data(block_number, EventType::Transaction, &events)
            .await?;
        transaction.commit().await?;

        metrics::histogram!("sql.event.store_queued_transaction_event", start.elapsed());
        Ok(())
    }
}<|MERGE_RESOLUTION|>--- conflicted
+++ resolved
@@ -319,13 +319,6 @@
             {
                 Ok(account_id) => account_id,
                 _ => {
-<<<<<<< HEAD
-                    vlog::warn!(
-                        "Couldn't create transaction event, no account id exists \
-                        in the database. Operation: {:?}",
-                        executed_tx
-                    );
-=======
                     // Logging is currently disabled.
                     //
                     // vlog::warn!(
@@ -333,7 +326,6 @@
                     //     in the database. Operation: {:?}",
                     //     rejected_tx
                     // );
->>>>>>> fd177e5d
                     continue;
                 }
             };
