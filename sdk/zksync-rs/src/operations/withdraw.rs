--- conflicted
+++ resolved
@@ -72,14 +72,9 @@
         self.wallet
             .signer
             .sign_withdraw(token, amount, fee, to, nonce)
-<<<<<<< HEAD
             .await
             .map_err(ClientError::SigningError)?;
-=======
-            .map(|(tx, sign)| (FranklinTx::Withdraw(Box::new(tx)), sign))
-            .map_err(ClientError::SigningError)
-    }
->>>>>>> ec20c91f
+
 
     /// Sends the transaction, returning the handle for its awaiting.
     pub async fn send(self) -> Result<SyncTransactionHandle, ClientError> {
