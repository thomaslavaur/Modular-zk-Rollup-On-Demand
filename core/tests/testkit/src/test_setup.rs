use crate::eth_account::{get_executed_tx_fee, ETHExecResult, EthereumAccount};
use crate::external_commands::Contracts;
use anyhow::bail;
use futures::{
    channel::{mpsc, oneshot},
    SinkExt, StreamExt,
};
use num::{bigint::Sign, BigInt, BigUint, Zero};
use std::collections::HashMap;
use zksync_core::committer::{BlockCommitRequest, CommitRequest};
use zksync_core::mempool::ProposedBlock;
use zksync_core::state_keeper::{StateKeeperRequest, ZkSyncStateInitParams};
use zksync_types::{
    aggregated_operations::{BlocksCommitOperation, BlocksExecuteOperation, BlocksProofOperation},
    block::Block,
    mempool::SignedTxVariant,
    tx::SignedZkSyncTx,
    Account, AccountId, AccountMap, Address, Fr, PriorityOp, TokenId, ZkSyncTx, H256, U256,
};

use web3::types::TransactionReceipt;
use zksync_crypto::proof::{EncodedAggregatedProof, EncodedSingleProof};
use zksync_crypto::rand::Rng;

use crate::account_set::AccountSet;
use crate::state_keeper_utils::*;
use crate::types::*;

use zksync_types::tx::TimeRange;
/// Used to create transactions between accounts and check for their validity.
/// Every new block should start with `.start_block()`
/// and end with `execute_commit_and_verify_block()`
/// with desired transactions in between.
///
/// Transactions balance side effects are checked,
/// in order to execute unusual/failed transactions one should create it separately and commit to block
/// using `execute_incorrect_tx`
pub struct TestSetup {
    pub state_keeper_request_sender: mpsc::Sender<StateKeeperRequest>,
    pub proposed_blocks_receiver: mpsc::Receiver<CommitRequest>,

    pub accounts: AccountSet,
    pub tokens: HashMap<TokenId, Address>,

    pub expected_changes_for_current_block: ExpectedAccountState,

    pub commit_account: EthereumAccount,
    pub current_state_root: Option<Fr>,

    pub last_committed_block: Block,
}

#[derive(Debug)]
pub struct EthAccountTransfer {
    pub account_id: ETHAccountId,
    pub token_id: TokenId,
    pub amount: BigInt,
}
#[derive(Debug)]
pub struct ZkSyncAccountTransfer {
    pub account_id: ZKSyncAccountId,
    pub token_id: TokenId,
    pub amount: BigInt,
}

#[derive(Debug)]
pub enum AccountTransfer {
    EthAccountTransfer(EthAccountTransfer),
    ZkSyncAccountTransfer(ZkSyncAccountTransfer),
}

impl TestSetup {
    pub fn new(
        sk_channels: StateKeeperChannels,
        accounts: AccountSet,
        deployed_contracts: &Contracts,
<<<<<<< HEAD
        commit_account: EthereumAccount<Http>,
        initial_root: Fr,
        last_block: Option<Block>,
=======
        commit_account: EthereumAccount,
>>>>>>> 9bdf9140
    ) -> Self {
        let mut tokens = HashMap::new();
        tokens.insert(TokenId(1), deployed_contracts.test_erc20_address);
        tokens.insert(TokenId(0), Address::default());
        Self {
            state_keeper_request_sender: sk_channels.requests,
            proposed_blocks_receiver: sk_channels.new_blocks,
            accounts,
            tokens,
            expected_changes_for_current_block: ExpectedAccountState::default(),
            commit_account,
            current_state_root: None,
            last_committed_block: last_block.unwrap_or_else(|| {
                Block::new(
                    0,
                    initial_root,
                    0,
                    vec![],
                    (0, 0),
                    0,
                    U256::from(0),
                    U256::from(0),
                    H256::default(),
                    0,
                )
            }),
        }
    }

    pub async fn get_expected_eth_account_balance(
        &self,
        account: ETHAccountId,
        token: TokenId,
    ) -> BigUint {
        match self
            .expected_changes_for_current_block
            .eth_accounts_state
            .get(&(account, token))
            .cloned()
        {
            Some(balance) => balance,
            None => self.get_eth_balance(account, token).await,
        }
    }

    pub async fn get_expected_zksync_account_balance(
        &self,
        account: ZKSyncAccountId,
        token: TokenId,
    ) -> BigUint {
        match self
            .expected_changes_for_current_block
            .sync_accounts_state
            .get(&(account, token))
            .cloned()
        {
            Some(balance) => balance,
            None => self.get_zksync_balance(account, token).await,
        }
    }

    pub fn start_block(&mut self) {
        self.expected_changes_for_current_block = ExpectedAccountState::default();
    }

    pub async fn execute_incorrect_tx(&mut self, tx: ZkSyncTx) {
        self.execute_tx(tx).await;
    }

    pub async fn deposit(
        &mut self,
        from: ETHAccountId,
        to: ZKSyncAccountId,
        token: Token,
        amount: BigUint,
    ) -> (Vec<TransactionReceipt>, PriorityOp) {
        self.setup_basic_l1_balances(from, token).await;
        self.setup_basic_l2_balances(to, token).await;

        let (receipts, deposit_op, transfers) = self.create_deposit(from, to, token, amount).await;
        self.apply_transfers(&transfers);
        (receipts, deposit_op)
    }

    pub async fn setup_basic_l1_balances(&mut self, eth_account_id: ETHAccountId, token: Token) {
        if !self
            .expected_changes_for_current_block
            .eth_accounts_state
            .contains_key(&(eth_account_id, 0))
        {
            // Setup eth balance for fee
            let balance = self.get_eth_balance(eth_account_id, 0).await;
            self.expected_changes_for_current_block
                .eth_accounts_state
                .insert((eth_account_id, 0), balance);
        }

        if !self
            .expected_changes_for_current_block
            .eth_accounts_state
            .contains_key(&(eth_account_id, token.0))
        {
            // Setup token balance
            let balance = self.get_eth_balance(eth_account_id, token.0).await;
            self.expected_changes_for_current_block
                .eth_accounts_state
                .insert((eth_account_id, token.0), balance);
        }
    }

    pub async fn setup_basic_l2_balances(&mut self, zk_account_id: ZKSyncAccountId, token: Token) {
        // Setup zksync balance
        let balance = self.get_zksync_balance(zk_account_id, token.0).await;

        self.expected_changes_for_current_block
            .sync_accounts_state
            .insert((zk_account_id, token.0), balance);
    }

    pub fn apply_transfers(&mut self, transfers: &[AccountTransfer]) {
        for transfer in transfers {
            match transfer {
                AccountTransfer::EthAccountTransfer(tr) => {
                    let key = (tr.account_id, tr.token_id);
                    let mut balance = self
                        .expected_changes_for_current_block
                        .eth_accounts_state
                        .get(&key)
                        .cloned()
                        .unwrap_or_default();
                    let (sign, amount) = tr.amount.clone().into_parts();
                    match sign {
                        Sign::Minus => {
                            balance -= amount;
                        }
                        Sign::NoSign => {
                            assert!(amount.is_zero());
                        }
                        Sign::Plus => {
                            balance += amount;
                        }
                    }
                    self.expected_changes_for_current_block
                        .eth_accounts_state
                        .insert(key, balance);
                }
                AccountTransfer::ZkSyncAccountTransfer(tr) => {
                    let key = (tr.account_id, tr.token_id);
                    let mut balance = self
                        .expected_changes_for_current_block
                        .sync_accounts_state
                        .get(&key)
                        .cloned()
                        .unwrap_or_default();
                    let (sign, amount) = tr.amount.clone().into_parts();
                    match sign {
                        Sign::Minus => {
                            balance -= amount;
                        }
                        Sign::NoSign => {
                            assert!(amount.is_zero());
                        }
                        Sign::Plus => {
                            balance += amount;
                        }
                    }
                    self.expected_changes_for_current_block
                        .sync_accounts_state
                        .insert(key, balance);
                }
            }
        }
    }

    pub async fn create_deposit(
        &mut self,
        from: ETHAccountId,
        to: ZKSyncAccountId,
        token: Token,
        amount: BigUint,
    ) -> (Vec<TransactionReceipt>, PriorityOp, Vec<AccountTransfer>) {
        let mut transfers = vec![];

        transfers.push(AccountTransfer::EthAccountTransfer(EthAccountTransfer {
            account_id: from,
            token_id: token.0,
            amount: BigInt::from_biguint(Sign::Minus, amount.clone()),
        }));

        transfers.push(AccountTransfer::ZkSyncAccountTransfer(
            ZkSyncAccountTransfer {
                account_id: to,
                token_id: token.0,
                amount: BigInt::from_biguint(Sign::Plus, amount.clone()),
            },
        ));

        let token_address = if *token.0 == 0 {
            None
        } else {
            Some(
                self.tokens
                    .get(&token.0)
                    .cloned()
                    .expect("Token with token id does not exist"),
            )
        };
<<<<<<< HEAD
=======
        let mut eth_balance = self
            .get_expected_eth_account_balance(from, TokenId(0))
            .await;
>>>>>>> 9bdf9140

        let (receipts, deposit_op) = self.accounts.deposit(from, to, token_address, amount).await;

        let mut gas_fee = BigUint::from(0u32);

        for r in &receipts {
            let current_fee =
                get_executed_tx_fee(self.commit_account.main_contract_eth_client.web3.eth(), &r)
                    .await
                    .expect("Failed to get transaction fee");

            gas_fee += current_fee;
        }

<<<<<<< HEAD
        transfers.push(AccountTransfer::EthAccountTransfer(EthAccountTransfer {
            account_id: from,
            token_id: 0,
            amount: BigInt::from_biguint(Sign::Minus, gas_fee),
        }));
=======
        eth_balance -= gas_fee;
        self.expected_changes_for_current_block
            .eth_accounts_state
            .insert((from, TokenId(0)), eth_balance);
>>>>>>> 9bdf9140

        self.execute_priority_op(deposit_op.clone()).await;

        (receipts, deposit_op, transfers)
    }

    async fn execute_tx(&mut self, tx: ZkSyncTx) {
        let block = ProposedBlock {
            priority_ops: Vec::new(),
            txs: vec![SignedTxVariant::from(SignedZkSyncTx::from(tx))],
        };

        // Request miniblock execution.
        self.state_keeper_request_sender
            .clone()
            .send(StateKeeperRequest::ExecuteMiniBlock(block))
            .await
            .expect("sk receiver dropped");

        // Receive the pending block processing request from state keeper.
        self.await_for_pending_block_request().await;
    }

    pub async fn deposit_to_random(
        &mut self,
        from: ETHAccountId,
        token: Token,
        amount: BigUint,
        rng: &mut impl Rng,
    ) -> Vec<TransactionReceipt> {
        self.setup_basic_l1_balances(from, token).await;
        let (rec, transfers) = self
            .create_deposit_to_random(from, token, amount, rng)
            .await;
        self.apply_transfers(&transfers);
        rec
    }

    pub async fn create_deposit_to_random(
        &mut self,
        from: ETHAccountId,
        token: Token,
        amount: BigUint,
        rng: &mut impl Rng,
    ) -> (Vec<TransactionReceipt>, Vec<AccountTransfer>) {
        let mut transfers = vec![];

        transfers.push(AccountTransfer::EthAccountTransfer(EthAccountTransfer {
            account_id: from,
            token_id: token.0,
            amount: BigInt::from_biguint(Sign::Minus, amount.clone()),
        }));

        let token_address = if *token.0 == 0 {
            None
        } else {
            Some(
                self.tokens
                    .get(&token.0)
                    .cloned()
                    .expect("Token with token id does not exist"),
            )
        };
<<<<<<< HEAD
=======
        let mut eth_balance = self
            .get_expected_eth_account_balance(from, TokenId(0))
            .await;
>>>>>>> 9bdf9140

        let (receipts, deposit_op) = self
            .accounts
            .deposit_to_random(from, token_address, amount, rng)
            .await;

        let mut gas_fee = BigUint::from(0u32);

        for r in &receipts {
            let current_fee =
                get_executed_tx_fee(self.commit_account.main_contract_eth_client.web3.eth(), &r)
                    .await
                    .expect("Failed to get transaction fee");

            gas_fee += current_fee;
        }

<<<<<<< HEAD
        transfers.push(AccountTransfer::EthAccountTransfer(EthAccountTransfer {
            account_id: from,
            token_id: 0,
            amount: BigInt::from_biguint(Sign::Minus, gas_fee),
        }));
=======
        eth_balance -= gas_fee;
        self.expected_changes_for_current_block
            .eth_accounts_state
            .insert((from, TokenId(0)), eth_balance);
>>>>>>> 9bdf9140

        self.execute_priority_op(deposit_op).await;
        (receipts, transfers)
    }

    pub async fn execute_priority_op(&mut self, op: PriorityOp) {
        let block = ProposedBlock {
            priority_ops: vec![op],
            txs: Vec::new(),
        };

        // Request miniblock execution.
        self.state_keeper_request_sender
            .clone()
            .send(StateKeeperRequest::ExecuteMiniBlock(block))
            .await
            .expect("sk receiver dropped");

        // Receive the pending block processing request from state keeper.
        self.await_for_pending_block_request().await;
    }

    pub async fn exit(
        &mut self,
        sending_account: ETHAccountId,
        account_id: AccountId,
        token_id: Token,
        amount: &BigUint,
        proof: EncodedSingleProof,
    ) -> ETHExecResult {
        let last_block = &self.last_committed_block;
        self.accounts.eth_accounts[sending_account.0]
            .exit(last_block, account_id, token_id.0, amount, proof)
            .await
            .expect("Exit failed")
    }

    pub async fn full_exit(
        &mut self,
        post_by: ETHAccountId,
        from: ZKSyncAccountId,
        token: Token,
    ) -> (TransactionReceipt, PriorityOp) {
        self.setup_basic_l1_balances(post_by, token).await;
        self.setup_basic_l2_balances(from, token).await;
        let (rec, op, transfers) = self.create_full_exit(post_by, from, token).await;
        self.apply_transfers(&transfers);
        (rec, op)
    }

    pub async fn create_full_exit(
        &mut self,
        post_by: ETHAccountId,
        from: ZKSyncAccountId,
        token: Token,
    ) -> (TransactionReceipt, PriorityOp, Vec<AccountTransfer>) {
        let mut transfers = vec![];
        let account_id = self
            .get_zksync_account_committed_state(from)
            .await
            .map(|(id, _)| id)
            .expect("Account should be in the map");
        let token_address = if *token.0 == 0 {
            Address::zero()
        } else {
            *self.tokens.get(&token.0).expect("Token does not exist")
        };

        let zksync0_old = self
            .get_expected_zksync_account_balance(from, token.0)
            .await;

        transfers.push(AccountTransfer::EthAccountTransfer(EthAccountTransfer {
            account_id: post_by,
            token_id: token.0,
            amount: BigInt::from_biguint(Sign::Plus, zksync0_old.clone()),
        }));

<<<<<<< HEAD
        transfers.push(AccountTransfer::ZkSyncAccountTransfer(
            ZkSyncAccountTransfer {
                account_id: from,
                token_id: token.0,
                amount: BigInt::from_biguint(Sign::Minus, zksync0_old),
            },
        ));
=======
        let mut eth_balance = self
            .get_expected_eth_account_balance(post_by, TokenId(0))
            .await;
>>>>>>> 9bdf9140

        let (receipt, full_exit_op) = self
            .accounts
            .full_exit(post_by, token_address, account_id)
            .await;

        let gas_fee = get_executed_tx_fee(
            self.commit_account.main_contract_eth_client.web3.eth(),
            &receipt,
        )
        .await
        .expect("Failed to get transaction fee");
<<<<<<< HEAD
=======
        eth_balance -= gas_fee;
        self.expected_changes_for_current_block
            .eth_accounts_state
            .insert((post_by, TokenId(0)), eth_balance);
>>>>>>> 9bdf9140

        transfers.push(AccountTransfer::EthAccountTransfer(EthAccountTransfer {
            account_id: post_by,
            token_id: 0,
            amount: BigInt::from_biguint(Sign::Minus, gas_fee),
        }));

        self.execute_priority_op(full_exit_op.clone()).await;
        (receipt, full_exit_op, transfers)
    }

    pub async fn change_pubkey_with_tx(
        &mut self,
        account: ZKSyncAccountId,
        fee_token: Token,
        fee: BigUint,
    ) {
        let account_id = self
            .get_zksync_account_committed_state(account)
            .await
            .expect("can't change pubkey, account does not exist")
            .0;
        self.accounts.zksync_accounts[account.0].set_account_id(Some(account_id));

        // Execute transaction
        let tx = self.accounts.change_pubkey_with_tx(
            account,
            fee_token.0,
            fee,
            None,
            true,
            Default::default(),
        );

        self.execute_tx(tx).await;
    }

    pub async fn change_pubkey_with_onchain_auth(
        &mut self,
        eth_account: ETHAccountId,
        account: ZKSyncAccountId,
        fee_token: Token,
        fee: BigUint,
    ) {
        // Subtract fee from the account
        let mut account_balance = self
            .get_expected_zksync_account_balance(account, fee_token.0)
            .await;
        account_balance -= &fee;
        self.expected_changes_for_current_block
            .sync_accounts_state
            .insert((account, fee_token.0), account_balance);

        // Add fee to the fee collector account
        let mut fee_account = self
            .get_expected_zksync_account_balance(self.accounts.fee_account_id, fee_token.0)
            .await;
        fee_account += &fee;
        self.expected_changes_for_current_block
            .sync_accounts_state
            .insert((self.accounts.fee_account_id, fee_token.0), fee_account);

        // Update account pubkey
        let account_id = self
            .get_zksync_account_committed_state(account)
            .await
            .expect("can't change pubkey, account does not exist")
            .0;
        self.accounts.zksync_accounts[account.0].set_account_id(Some(account_id));

        let tx = self
            .accounts
            .change_pubkey_with_onchain_auth(
                eth_account,
                account,
                fee_token.0,
                fee,
                None,
                true,
                Default::default(),
            )
            .await;

        self.execute_tx(tx).await;
    }

    pub async fn transfer(
        &mut self,
        from: ZKSyncAccountId,
        to: ZKSyncAccountId,
        token: Token,
        amount: BigUint,
        fee: BigUint,
        time_range: TimeRange,
    ) {
        let mut zksync0_old = self
            .get_expected_zksync_account_balance(from, token.0)
            .await;
        zksync0_old -= &amount;
        zksync0_old -= &fee;
        self.expected_changes_for_current_block
            .sync_accounts_state
            .insert((from, token.0), zksync0_old);

        let mut zksync0_old = self.get_expected_zksync_account_balance(to, token.0).await;
        zksync0_old += &amount;
        self.expected_changes_for_current_block
            .sync_accounts_state
            .insert((to, token.0), zksync0_old);

        let mut zksync0_old = self
            .get_expected_zksync_account_balance(self.accounts.fee_account_id, token.0)
            .await;
        zksync0_old += &fee;
        self.expected_changes_for_current_block
            .sync_accounts_state
            .insert((self.accounts.fee_account_id, token.0), zksync0_old);

        let transfer = self
            .accounts
            .transfer(from, to, token, amount, fee, None, time_range, true);

        self.execute_tx(transfer).await;
    }

    pub async fn transfer_to_new_random(
        &mut self,
        from: ZKSyncAccountId,
        token: Token,
        amount: BigUint,
        fee: BigUint,
        rng: &mut impl Rng,
    ) {
        let mut zksync0_old = self
            .get_expected_zksync_account_balance(from, token.0)
            .await;
        zksync0_old -= &amount;
        zksync0_old -= &fee;
        self.expected_changes_for_current_block
            .sync_accounts_state
            .insert((from, token.0), zksync0_old);

        let mut zksync0_old = self
            .get_expected_zksync_account_balance(self.accounts.fee_account_id, token.0)
            .await;
        zksync0_old += &fee;
        self.expected_changes_for_current_block
            .sync_accounts_state
            .insert((self.accounts.fee_account_id, token.0), zksync0_old);

        let transfer = self
            .accounts
            .transfer_to_new_random(from, token, amount, fee, None, true, rng);

        self.execute_tx(transfer).await;
    }

    pub async fn withdraw(
        &mut self,
        from: ZKSyncAccountId,
        to: ETHAccountId,
        token: Token,
        amount: BigUint,
        fee: BigUint,
    ) {
        let mut zksync0_old = self
            .get_expected_zksync_account_balance(from, token.0)
            .await;
        zksync0_old -= &amount;
        zksync0_old -= &fee;
        self.expected_changes_for_current_block
            .sync_accounts_state
            .insert((from, token.0), zksync0_old);

        let mut to_eth_balance = self.get_expected_eth_account_balance(to, token.0).await;
        to_eth_balance += &amount;
        self.expected_changes_for_current_block
            .eth_accounts_state
            .insert((to, token.0), to_eth_balance);

        let mut zksync0_old = self
            .get_expected_zksync_account_balance(self.accounts.fee_account_id, token.0)
            .await;
        zksync0_old += &fee;
        self.expected_changes_for_current_block
            .sync_accounts_state
            .insert((self.accounts.fee_account_id, token.0), zksync0_old);

        let withdraw =
            self.accounts
                .withdraw(from, to, token, amount, fee, None, true, Default::default());

        self.execute_tx(withdraw).await;
    }

    pub async fn withdraw_to_random_account(
        &mut self,
        from: ZKSyncAccountId,
        token: Token,
        amount: BigUint,
        fee: BigUint,
        rng: &mut impl Rng,
    ) {
        let mut zksync0_old = self
            .get_expected_zksync_account_balance(from, token.0)
            .await;
        zksync0_old -= &amount;
        zksync0_old -= &fee;
        self.expected_changes_for_current_block
            .sync_accounts_state
            .insert((from, token.0), zksync0_old);

        let mut zksync0_old = self
            .get_expected_zksync_account_balance(self.accounts.fee_account_id, token.0)
            .await;
        zksync0_old += &fee;
        self.expected_changes_for_current_block
            .sync_accounts_state
            .insert((self.accounts.fee_account_id, token.0), zksync0_old);

        let withdraw = self
            .accounts
            .withdraw_to_random(from, token, amount, fee, None, true, rng);

        self.execute_tx(withdraw).await;
    }

    pub async fn forced_exit(
        &mut self,
        initiator: ZKSyncAccountId,
        target: ZKSyncAccountId,
        target_eth_id: ETHAccountId,
        token_id: Token,
        fee: BigUint,
    ) {
        let mut initiator_old = self
            .get_expected_zksync_account_balance(target, token_id.0)
            .await;
        initiator_old -= &fee;

        let target_old = self
            .get_expected_zksync_account_balance(target, token_id.0)
            .await;
        self.expected_changes_for_current_block
            .sync_accounts_state
            .insert((target, token_id.0), 0u64.into());

        let mut target_eth_balance = self
            .get_expected_eth_account_balance(target_eth_id, token_id.0)
            .await;
        target_eth_balance += &target_old;
        self.expected_changes_for_current_block
            .eth_accounts_state
            .insert((target_eth_id, token_id.0), target_eth_balance);

        let mut fee_account_balance = self
            .get_expected_zksync_account_balance(self.accounts.fee_account_id, token_id.0)
            .await;
        fee_account_balance += &fee;
        self.expected_changes_for_current_block
            .sync_accounts_state
            .insert(
                (self.accounts.fee_account_id, token_id.0),
                fee_account_balance,
            );

        let forced_exit = self.accounts.forced_exit(
            initiator,
            target,
            token_id,
            fee,
            None,
            true,
            Default::default(),
        );

        self.execute_tx(forced_exit).await;
    }

    /// Waits for `CommitRequest::Block` to appear on proposed blocks receiver, ignoring
    /// the pending blocks.
    async fn await_for_block_commit_request(&mut self) -> BlockCommitRequest {
        while let Some(new_block_event) = self.proposed_blocks_receiver.next().await {
            match new_block_event {
                CommitRequest::Block((new_block, _)) => {
                    return new_block;
                }
                CommitRequest::PendingBlock(_) => {
                    // Pending blocks are ignored.
                }
            }
        }
        panic!("Proposed blocks receiver dropped");
    }

    /// Takes the next `CommitRequest` from the proposed blocks receiver and expects
    /// it to be `PendingBlock`. Panics otherwise.
    async fn await_for_pending_block_request(&mut self) {
        let new_block_event = self
            .proposed_blocks_receiver
            .next()
            .await
            .expect("StateKeeper sender dropped");
        match new_block_event {
            CommitRequest::Block((new_block, _)) => {
                panic!(
                    "Expected pending block, got full block proposed. Block: {:?}",
                    new_block
                );
            }
            CommitRequest::PendingBlock(_) => {
                // Nothing to be done.
            }
        }
    }

    /// Should not be used execept special cases(when we want to commit but don't want to verify block)
    pub async fn execute_commit_block(&mut self) -> Block {
        self.state_keeper_request_sender
            .clone()
            .send(StateKeeperRequest::SealBlock)
            .await
            .expect("sk receiver dropped");

        let new_block = self.await_for_block_commit_request().await.block;
        // self.current_state_root = Some(new_block.new_root_hash);

        let block_commit_op = BlocksCommitOperation {
            last_committed_block: self.last_committed_block.clone(),
            blocks: vec![new_block.clone()],
        };
        self.commit_account
            .commit_block(&block_commit_op)
            .await
            .expect("block commit send tx")
            .expect_success();
        self.last_committed_block = new_block.clone();

        new_block
    }

    pub async fn execute_block(&mut self) -> Block {
        self.state_keeper_request_sender
            .clone()
            .send(StateKeeperRequest::SealBlock)
            .await
            .expect("sk receiver dropped");

        self.await_for_block_commit_request().await.block
    }

    pub async fn commit_blocks(&mut self, blocks: &[Block]) -> ETHExecResult {
        assert!(!blocks.is_empty());
        let block_commit_op = BlocksCommitOperation {
            last_committed_block: self.last_committed_block.clone(),
            blocks: blocks.to_vec(),
        };
        self.last_committed_block = blocks.last().unwrap().clone();
        self.commit_account
            .commit_block(&block_commit_op)
            .await
            .expect("block commit send tx")
    }

    pub async fn prove_blocks(
        &mut self,
        blocks: &[Block],
        proof: Option<EncodedAggregatedProof>,
    ) -> ETHExecResult {
        let proof = proof.unwrap_or_else(|| {
            let mut default_proof = EncodedAggregatedProof::default();
            default_proof.individual_vk_inputs = Vec::new();
            default_proof.individual_vk_idxs = Vec::new();
            for block in blocks {
                let commitment = U256::from_big_endian(block.block_commitment.as_bytes());
                default_proof.individual_vk_inputs.push(commitment);
                default_proof.individual_vk_idxs.push(U256::from(0));
            }
            default_proof
        });

        let block_proof_op = BlocksProofOperation {
            blocks: blocks.to_vec(),
            proof,
        };
        self.commit_account
            .verify_block(&block_proof_op)
            .await
            .expect("block verify send tx")
    }

    pub async fn execute_blocks_onchain(&mut self, blocks: &[Block]) -> ETHExecResult {
        let block_execute_op = BlocksExecuteOperation {
            blocks: blocks.to_vec(),
        };
        self.commit_account
            .execute_block(&block_execute_op)
            .await
            .expect("execute block tx")
    }

    pub async fn execute_verify_commitments(
        &mut self,
        proof: BlocksProofOperation,
    ) -> ETHExecResult {
        self.commit_account
            .verify_block(&proof)
            .await
            .expect("block verify fail")
    }

    pub async fn execute_commit_and_verify_block(
        &mut self,
    ) -> Result<BlockExecutionResult, anyhow::Error> {
        self.state_keeper_request_sender
            .clone()
            .send(StateKeeperRequest::SealBlock)
            .await
            .expect("sk receiver dropped");

        let new_block = self.await_for_block_commit_request().await.block;
        self.current_state_root = Some(new_block.new_root_hash);

        let block_commit_op = BlocksCommitOperation {
            last_committed_block: self.last_committed_block.clone(),
            blocks: vec![new_block.clone()],
        };
        let commit_result = self
            .commit_account
            .commit_block(&block_commit_op)
            .await
            .expect("block commit send tx")
            .expect_success();

        let mut proof = EncodedAggregatedProof::default();
        proof.individual_vk_inputs[0] =
            U256::from_big_endian(new_block.block_commitment.as_bytes());
        let block_proof_op = BlocksProofOperation {
            blocks: vec![new_block.clone()],
            proof,
        };
        let verify_result = self
            .commit_account
            .verify_block(&block_proof_op)
            .await
            .expect("block verify send tx")
            .expect_success();

        let block_execute_op = BlocksExecuteOperation {
            blocks: vec![new_block.clone()],
        };
        let withdrawals_result = self
            .commit_account
            .execute_block(&block_execute_op)
            .await
            .expect("execute block tx")
            .expect_success();

        self.last_committed_block = new_block.clone();

        let block_chunks = new_block.block_chunks_size;

        let mut block_checks_failed = false;
        for ((eth_account, token), expected_balance) in
            &self.expected_changes_for_current_block.eth_accounts_state
        {
            let real_balance = self.get_eth_balance(*eth_account, *token).await;
<<<<<<< HEAD
            if expected_balance != &real_balance {
                println!("eth acc: {}, token: {}", eth_account.0, token);
                println!("expected: {}", expected_balance);
=======
            if expeted_balance != &real_balance {
                println!("eth acc: {}, token: {}", eth_account.0, **token);
                println!("expected: {}", expeted_balance);
>>>>>>> 9bdf9140
                println!("real:     {}", real_balance);
                block_checks_failed = true;
            }
        }

        for ((zksync_account, token), balance) in
            &self.expected_changes_for_current_block.sync_accounts_state
        {
            let real = self.get_zksync_balance(*zksync_account, *token).await;
            if balance > &real {
                println!(
                    "wrong zksync acc {} balance {}, real: {}",
                    zksync_account.0,
                    balance,
                    real.clone()
                );
            }
            let is_diff_valid = real.clone() - balance == BigUint::from(0u32);
            if !is_diff_valid {
                println!(
                    "zksync acc {} diff {}, real: {}",
                    zksync_account.0,
                    real.clone() - balance,
                    real.clone()
                );
                block_checks_failed = true;
            }
        }

        if block_checks_failed {
            println!(
                "Failed block exec_operations: {:#?}",
                new_block.block_transactions
            );
            bail!("Block checks failed")
        }

        for zk_id in 0..self.accounts.zksync_accounts.len() {
            self.accounts.zksync_accounts[zk_id]
                .set_account_id(self.get_zksync_account_id(ZKSyncAccountId(zk_id)).await);
        }

        Ok(BlockExecutionResult::new(
            new_block,
            commit_result,
            verify_result,
            withdrawals_result,
            block_chunks,
        ))
    }

    pub async fn get_zksync_account_committed_state(
        &self,
        zksync_id: ZKSyncAccountId,
    ) -> Option<(AccountId, Account)> {
        let address = &self.accounts.zksync_accounts[zksync_id.0].address;
        state_keeper_get_account(self.state_keeper_request_sender.clone(), address).await
    }

    pub async fn get_zksync_account_id(&self, zksync_id: ZKSyncAccountId) -> Option<AccountId> {
        self.get_zksync_account_committed_state(zksync_id)
            .await
            .map(|a| a.0)
    }

    pub async fn get_current_state(&mut self) -> ZkSyncStateInitParams {
        let (sender, receiver) = oneshot::channel();
        self.state_keeper_request_sender
            .send(StateKeeperRequest::GetCurrentState(sender))
            .await
            .expect("sk request send");
        receiver.await.unwrap()
    }

    async fn get_zksync_balance(&self, zksync_id: ZKSyncAccountId, token: TokenId) -> BigUint {
        let result = self
            .get_zksync_account_committed_state(zksync_id)
            .await
            .map(|(_, acc)| acc.get_balance(token))
            .unwrap_or_default();
        result
    }

    pub async fn get_eth_balance(&self, eth_account_id: ETHAccountId, token: TokenId) -> BigUint {
        let account = &self.accounts.eth_accounts[eth_account_id.0];
        let result = if *token == 0 {
            account
                .eth_balance()
                .await
                .expect("Failed to get eth balance")
        } else {
            account
                .erc20_balance(&self.tokens[&token])
                .await
                .expect("Failed to get erc20 balance")
        };

        let result = result
            + self
                .get_balance_to_withdraw(eth_account_id, self.tokens[&token])
                .await;
        result
    }

    pub async fn get_balance_to_withdraw(
        &self,
        eth_account_id: ETHAccountId,
        token: Address,
    ) -> BigUint {
        self.accounts.eth_accounts[eth_account_id.0]
            .balances_to_withdraw(token)
            .await
            .expect("failed to query balance to withdraws")
    }

    pub async fn is_exodus(&self) -> bool {
        self.commit_account.is_exodus().await.expect("Exodus query")
    }

    pub async fn total_blocks_committed(&self) -> Result<u64, anyhow::Error> {
        self.accounts.eth_accounts[0].total_blocks_committed().await
    }

    pub async fn total_blocks_verified(&self) -> Result<u64, anyhow::Error> {
        self.accounts.eth_accounts[0].total_blocks_verified().await
    }

    pub async fn revert_blocks(&self, blocks: &[Block]) -> Result<(), anyhow::Error> {
        self.commit_account.revert_blocks(blocks).await?;
        Ok(())
    }

    pub async fn eth_block_number(&self) -> u64 {
        self.commit_account
            .eth_block_number()
            .await
            .expect("Block number query")
    }

    pub fn get_tokens(&self) -> Vec<Token> {
        self.tokens.iter().map(|(id, _)| Token(*id)).collect()
    }

    pub async fn trigger_exodus_if_needed(&self, eth_account: ETHAccountId) {
        self.accounts.eth_accounts[eth_account.0]
            .trigger_exodus_if_needed()
            .await
            .expect("Trigger exodus if needed call");
    }

    pub async fn cancel_outstanding_deposits(&self, eth_account: ETHAccountId) {
        const DEPOSITS_TO_CANCEL: u64 = 100;
        self.accounts.eth_accounts[eth_account.0]
            .cancel_outstanding_deposits_for_exodus_mode(DEPOSITS_TO_CANCEL)
            .await
            .expect("Failed to cancel outstanding deposits");
    }

    pub async fn get_accounts_state(&self) -> AccountMap {
        let mut account_map = AccountMap::default();
        for id in 0..self.accounts.zksync_accounts.len() {
            if let Some((id, account)) = self
                .get_zksync_account_committed_state(ZKSyncAccountId(id))
                .await
            {
                account_map.insert(id, account);
            }
        }
        account_map
    }

    pub fn gen_exit_proof(
        &self,
        accounts: AccountMap,
        fund_owner: ZKSyncAccountId,
        token: Token,
    ) -> (EncodedSingleProof, BigUint) {
        let owner = &self.accounts.zksync_accounts[fund_owner.0];
        let owner_id = owner
            .get_account_id()
            .expect("Account should have id to exit");
        // restore account state
        zksync_prover_utils::exit_proof::create_exit_proof(
            accounts,
            owner_id,
            owner.address,
            token.0,
        )
        .expect("Failed to generate exit proof")
    }
}<|MERGE_RESOLUTION|>--- conflicted
+++ resolved
@@ -15,7 +15,8 @@
     block::Block,
     mempool::SignedTxVariant,
     tx::SignedZkSyncTx,
-    Account, AccountId, AccountMap, Address, Fr, PriorityOp, TokenId, ZkSyncTx, H256, U256,
+    Account, AccountId, AccountMap, Address, BlockNumber, Fr, PriorityOp, TokenId, ZkSyncTx, H256,
+    U256,
 };
 
 use web3::types::TransactionReceipt;
@@ -74,13 +75,9 @@
         sk_channels: StateKeeperChannels,
         accounts: AccountSet,
         deployed_contracts: &Contracts,
-<<<<<<< HEAD
-        commit_account: EthereumAccount<Http>,
+        commit_account: EthereumAccount,
         initial_root: Fr,
         last_block: Option<Block>,
-=======
-        commit_account: EthereumAccount,
->>>>>>> 9bdf9140
     ) -> Self {
         let mut tokens = HashMap::new();
         tokens.insert(TokenId(1), deployed_contracts.test_erc20_address);
@@ -95,9 +92,9 @@
             current_state_root: None,
             last_committed_block: last_block.unwrap_or_else(|| {
                 Block::new(
-                    0,
+                    BlockNumber(0),
                     initial_root,
-                    0,
+                    AccountId(0),
                     vec![],
                     (0, 0),
                     0,
@@ -169,13 +166,13 @@
         if !self
             .expected_changes_for_current_block
             .eth_accounts_state
-            .contains_key(&(eth_account_id, 0))
+            .contains_key(&(eth_account_id, TokenId(0)))
         {
             // Setup eth balance for fee
-            let balance = self.get_eth_balance(eth_account_id, 0).await;
+            let balance = self.get_eth_balance(eth_account_id, TokenId(0)).await;
             self.expected_changes_for_current_block
                 .eth_accounts_state
-                .insert((eth_account_id, 0), balance);
+                .insert((eth_account_id, TokenId(0)), balance);
         }
 
         if !self
@@ -278,7 +275,7 @@
             },
         ));
 
-        let token_address = if *token.0 == 0 {
+        let token_address = if token.0 == TokenId(0) {
             None
         } else {
             Some(
@@ -288,12 +285,6 @@
                     .expect("Token with token id does not exist"),
             )
         };
-<<<<<<< HEAD
-=======
-        let mut eth_balance = self
-            .get_expected_eth_account_balance(from, TokenId(0))
-            .await;
->>>>>>> 9bdf9140
 
         let (receipts, deposit_op) = self.accounts.deposit(from, to, token_address, amount).await;
 
@@ -308,18 +299,11 @@
             gas_fee += current_fee;
         }
 
-<<<<<<< HEAD
         transfers.push(AccountTransfer::EthAccountTransfer(EthAccountTransfer {
             account_id: from,
-            token_id: 0,
+            token_id: TokenId(0),
             amount: BigInt::from_biguint(Sign::Minus, gas_fee),
         }));
-=======
-        eth_balance -= gas_fee;
-        self.expected_changes_for_current_block
-            .eth_accounts_state
-            .insert((from, TokenId(0)), eth_balance);
->>>>>>> 9bdf9140
 
         self.execute_priority_op(deposit_op.clone()).await;
 
@@ -373,7 +357,7 @@
             amount: BigInt::from_biguint(Sign::Minus, amount.clone()),
         }));
 
-        let token_address = if *token.0 == 0 {
+        let token_address = if token.0 == TokenId(0) {
             None
         } else {
             Some(
@@ -383,12 +367,6 @@
                     .expect("Token with token id does not exist"),
             )
         };
-<<<<<<< HEAD
-=======
-        let mut eth_balance = self
-            .get_expected_eth_account_balance(from, TokenId(0))
-            .await;
->>>>>>> 9bdf9140
 
         let (receipts, deposit_op) = self
             .accounts
@@ -406,18 +384,11 @@
             gas_fee += current_fee;
         }
 
-<<<<<<< HEAD
         transfers.push(AccountTransfer::EthAccountTransfer(EthAccountTransfer {
             account_id: from,
-            token_id: 0,
+            token_id: TokenId(0),
             amount: BigInt::from_biguint(Sign::Minus, gas_fee),
         }));
-=======
-        eth_balance -= gas_fee;
-        self.expected_changes_for_current_block
-            .eth_accounts_state
-            .insert((from, TokenId(0)), eth_balance);
->>>>>>> 9bdf9140
 
         self.execute_priority_op(deposit_op).await;
         (receipts, transfers)
@@ -480,7 +451,7 @@
             .await
             .map(|(id, _)| id)
             .expect("Account should be in the map");
-        let token_address = if *token.0 == 0 {
+        let token_address = if token.0 == TokenId(0) {
             Address::zero()
         } else {
             *self.tokens.get(&token.0).expect("Token does not exist")
@@ -496,7 +467,6 @@
             amount: BigInt::from_biguint(Sign::Plus, zksync0_old.clone()),
         }));
 
-<<<<<<< HEAD
         transfers.push(AccountTransfer::ZkSyncAccountTransfer(
             ZkSyncAccountTransfer {
                 account_id: from,
@@ -504,11 +474,6 @@
                 amount: BigInt::from_biguint(Sign::Minus, zksync0_old),
             },
         ));
-=======
-        let mut eth_balance = self
-            .get_expected_eth_account_balance(post_by, TokenId(0))
-            .await;
->>>>>>> 9bdf9140
 
         let (receipt, full_exit_op) = self
             .accounts
@@ -521,17 +486,10 @@
         )
         .await
         .expect("Failed to get transaction fee");
-<<<<<<< HEAD
-=======
-        eth_balance -= gas_fee;
-        self.expected_changes_for_current_block
-            .eth_accounts_state
-            .insert((post_by, TokenId(0)), eth_balance);
->>>>>>> 9bdf9140
 
         transfers.push(AccountTransfer::EthAccountTransfer(EthAccountTransfer {
             account_id: post_by,
-            token_id: 0,
+            token_id: TokenId(0),
             amount: BigInt::from_biguint(Sign::Minus, gas_fee),
         }));
 
@@ -995,15 +953,9 @@
             &self.expected_changes_for_current_block.eth_accounts_state
         {
             let real_balance = self.get_eth_balance(*eth_account, *token).await;
-<<<<<<< HEAD
             if expected_balance != &real_balance {
                 println!("eth acc: {}, token: {}", eth_account.0, token);
                 println!("expected: {}", expected_balance);
-=======
-            if expeted_balance != &real_balance {
-                println!("eth acc: {}, token: {}", eth_account.0, **token);
-                println!("expected: {}", expeted_balance);
->>>>>>> 9bdf9140
                 println!("real:     {}", real_balance);
                 block_checks_failed = true;
             }
@@ -1089,7 +1041,7 @@
 
     pub async fn get_eth_balance(&self, eth_account_id: ETHAccountId, token: TokenId) -> BigUint {
         let account = &self.accounts.eth_accounts[eth_account_id.0];
-        let result = if *token == 0 {
+        let result = if token == TokenId(0) {
             account
                 .eth_balance()
                 .await
