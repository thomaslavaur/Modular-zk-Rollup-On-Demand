// Built-in deps
use std::time::Instant;
// External imports
use num::{BigUint, Zero};
use sqlx::{types::BigDecimal, Acquire};
// Workspace imports
use zksync_types::{Account, AccountId, AccountUpdates, Address, BlockNumber, TokenId};
// Local imports
use self::records::*;
use crate::diff::StorageAccountDiff;
use crate::{QueryResult, StorageProcessor};

pub mod records;
pub mod restore_account;
mod stored_state;

pub(crate) use self::restore_account::restore_account;
pub use self::stored_state::StoredAccountState;
use crate::tokens::records::StorageNFT;
use num::bigint::ToBigInt;

/// Account schema contains interfaces to interact with the stored
/// ZKSync accounts.
#[derive(Debug)]
pub struct AccountSchema<'a, 'c>(pub &'a mut StorageProcessor<'c>);

impl<'a, 'c> AccountSchema<'a, 'c> {
    /// Stores account type in the databse
    /// There are 2 types: Owned and CREATE2
    pub async fn set_account_type(
        &mut self,
        account_id: AccountId,
        account_type: EthAccountType,
    ) -> QueryResult<()> {
        let start = Instant::now();

        sqlx::query!(
            r#"
            INSERT INTO eth_account_types VALUES ( $1, $2 )
            ON CONFLICT (account_id) DO UPDATE SET account_type = $2
            "#,
            i64::from(*account_id),
            account_type as EthAccountType
        )
        .execute(self.0.conn())
        .await?;

        metrics::histogram!("sql.chain.state.set_account_type", start.elapsed());
        Ok(())
    }

    /// Fetches account type from the database
    pub async fn account_type_by_id(
        &mut self,
        account_id: AccountId,
    ) -> QueryResult<Option<EthAccountType>> {
        let start = Instant::now();

        let result = sqlx::query_as!(
            StorageAccountType,
            r#"
            SELECT account_id, account_type as "account_type!: EthAccountType" 
            FROM eth_account_types WHERE account_id = $1
            "#,
            i64::from(*account_id)
        )
        .fetch_optional(self.0.conn())
        .await?;

        let account_type = result.map(|record| record.account_type as EthAccountType);
        metrics::histogram!("sql.chain.account.account_type_by_id", start.elapsed());
        Ok(account_type)
    }

    /// Obtains both committed and verified state for the account by its ID.
    pub async fn account_state_by_id(
        &mut self,
        account_id: AccountId,
    ) -> QueryResult<StoredAccountState> {
        let start = Instant::now();
        // Load committed & verified states, and return them.
        let (verified_state, committed_state) = self
            .0
            .chain()
            .account_schema()
            .last_committed_state_for_account(account_id)
            .await?;

        metrics::histogram!("sql.chain.account.account_state_by_id", start.elapsed());
        Ok(StoredAccountState {
            committed: committed_state.map(|a| (account_id, a)),
            verified: verified_state.1.map(|a| (account_id, a)),
        })
    }

    /// Obtains both committed and verified state for the account by its address.
    pub async fn account_state_by_address(
        &mut self,
        address: Address,
    ) -> QueryResult<StoredAccountState> {
        let start = Instant::now();

        let account_state = if let Some(account_id) = self.account_id_by_address(address).await? {
            self.account_state_by_id(account_id).await
        } else {
            Ok(StoredAccountState {
                committed: None,
                verified: None,
            })
        };

        metrics::histogram!(
            "sql.chain.account.account_state_by_address",
            start.elapsed()
        );
        account_state
    }

    /// Loads the last committed (e.g. just added but no necessarily verified) state for
    /// account given its ID.
    /// Returns both verified and committed states.
    pub async fn last_committed_state_for_account(
        &mut self,
        account_id: AccountId,
    ) -> QueryResult<((i64, Option<Account>), Option<Account>)> {
        let start = Instant::now();
        let mut transaction = self.0.start_transaction().await?;

        // Get the last certain state of the account.
        // Note that `account` can be `None` here (if it wasn't verified yet), since
        // we will update the committed changes below.
        let (last_block, account) = AccountSchema(&mut transaction)
            .account_and_last_block(account_id)
            .await?;

        let account_balance_diff = sqlx::query_as!(
            StorageAccountUpdate,
            "
                SELECT * FROM account_balance_updates
                WHERE account_id = $1 AND block_number > $2
            ",
            i64::from(*account_id),
            last_block
        )
        .fetch_all(transaction.conn())
        .await?;

        let account_creation_diff = sqlx::query_as!(
            StorageAccountCreation,
            "
                SELECT * FROM account_creates
                WHERE account_id = $1 AND block_number > $2
            ",
            i64::from(*account_id),
            last_block
        )
        .fetch_all(transaction.conn())
        .await?;

        let account_pubkey_diff = sqlx::query_as!(
            StorageAccountPubkeyUpdate,
            "
                SELECT * FROM account_pubkey_updates
                WHERE account_id = $1 AND block_number > $2
            ",
            i64::from(*account_id),
            last_block
        )
        .fetch_all(transaction.conn())
        .await?;
        let mint_nft_updates = sqlx::query_as!(
            StorageMintNFTUpdate,
            "
                SELECT * FROM mint_nft_updates
                WHERE creator_account_id = $1 AND block_number > $2
            ",
            *account_id as i32,
            last_block
        )
        .fetch_all(transaction.conn())
        .await?;

        // Chain the diffs, converting them into `StorageAccountDiff`.
        let account_diff = {
            let mut account_diff = Vec::new();
            account_diff.extend(
                account_balance_diff
                    .into_iter()
                    .map(StorageAccountDiff::from),
            );
            account_diff.extend(
                account_creation_diff
                    .into_iter()
                    .map(StorageAccountDiff::from),
            );
            account_diff.extend(
                account_pubkey_diff
                    .into_iter()
                    .map(StorageAccountDiff::from),
            );
            account_diff.extend(mint_nft_updates.into_iter().map(StorageAccountDiff::from));
            account_diff.sort_by(StorageAccountDiff::cmp_order);

            account_diff
                .into_iter()
                .map(Into::into)
                .collect::<AccountUpdates>()
        };

        // Apply all the diffs to obtain the most recent account state.
        let account_state = account_diff
            .into_iter()
            .map(|(_, upd)| upd)
            .fold(account.clone(), Account::apply_update);

        transaction.commit().await?;

        metrics::histogram!(
            "sql.chain.account.last_committed_state_for_account",
            start.elapsed()
        );
        Ok(((last_block, account), account_state))
    }

    /// Loads the last verified state for the account (i.e. the one obtained in the last block
    /// which was both committed and verified).
    pub async fn last_verified_state_for_account(
        &mut self,
        account_id: AccountId,
    ) -> QueryResult<Option<Account>> {
        let start = Instant::now();
        let (_, account) = self.account_and_last_block(account_id).await?;
        metrics::histogram!(
            "sql.chain.account.last_verified_state_for_account",
            start.elapsed()
        );
        Ok(account)
    }

    /// Obtains the last verified state of the account.
    pub async fn account_and_last_block(
        &mut self,
        account_id: AccountId,
    ) -> QueryResult<(i64, Option<Account>)> {
        let start = Instant::now();
        let mut transaction = self.0.conn().begin().await?;

        // `accounts::table` is updated only after the block verification, so we should
        // just load the account with the provided ID.
        let maybe_account = sqlx::query_as!(
            StorageAccount,
            "
                SELECT * FROM accounts
                WHERE id = $1
            ",
            i64::from(*account_id)
        )
        .fetch_optional(&mut transaction)
        .await?;

        let result = if let Some(account) = maybe_account {
            let balances = sqlx::query_as!(
                StorageBalance,
                "
                    SELECT * FROM balances
                    WHERE account_id = $1
                ",
                i64::from(*account_id)
            )
            .fetch_all(&mut transaction)
            .await?;

            let last_block = account.last_block;
            let (_, mut account) = restore_account(&account, balances);
            let nfts: Vec<StorageNFT> = sqlx::query_as!(
                StorageNFT,
                "
                    SELECT * FROM nft
                    WHERE creator_account_id = $1
                ",
                *account_id as i32
            )
            .fetch_all(&mut transaction)
            .await?;
            account.minted_nfts.extend(
                nfts.into_iter()
                    .map(|nft| (TokenId(nft.token_id as u32), nft.into())),
            );
            Ok((last_block, Some(account)))
        } else {
            Ok((0, None))
        };

        transaction.commit().await?;
        metrics::histogram!(
            "sql.chain.account.get_account_and_last_block",
            start.elapsed()
        );
        result
    }

    pub async fn account_id_by_address(
        &mut self,
        address: Address,
    ) -> QueryResult<Option<AccountId>> {
        let start = Instant::now();
        // Find the account ID in `account_creates` table.
        let result = sqlx::query!(
            r#"
                SELECT account_id FROM account_creates
                WHERE address = $1 AND is_create = $2
                ORDER BY block_number desc
                LIMIT 1
            "#,
            address.as_bytes(),
            true
        )
        .fetch_optional(self.0.conn())
        .await?;

        let account_id = result.map(|record| AccountId(record.account_id as u32));
        metrics::histogram!("sql.chain.account.account_id_by_address", start.elapsed());
        Ok(account_id)
    }

    pub async fn account_address_by_id(
        &mut self,
        account_id: AccountId,
    ) -> QueryResult<Option<Address>> {
        let start = Instant::now();
        // Find the account address in `account_creates` table.
        let result = sqlx::query!(
            "SELECT address FROM account_creates WHERE account_id = $1",
            i64::from(*account_id)
        )
        .fetch_optional(self.0.conn())
        .await?;

        let address = result.map(|record| Address::from_slice(&record.address));
        metrics::histogram!("sql.chain.account.account_address_by_id", start.elapsed());
        Ok(address)
    }

    /// Obtains the last committed block that affects the account.
    pub async fn last_committed_block_with_update_for_acc(
        &mut self,
        account_id: AccountId,
    ) -> QueryResult<BlockNumber> {
        let start = Instant::now();

        let block_number = sqlx::query!(
            "
                SELECT MAX(block_number)
                FROM(
                    SELECT block_number FROM account_balance_updates
                    WHERE account_id = $1
                    UNION ALL
                    SELECT block_number FROM account_creates
                    WHERE account_id = $1
                    UNION ALL
                    SELECT block_number FROM account_pubkey_updates
                    WHERE account_id = $1
                ) as subquery
            ",
            i64::from(*account_id),
        )
        .fetch_one(self.0.conn())
        .await?
        .max
        .unwrap_or(0);

        metrics::histogram!(
            "sql.chain.account.last_committed_block_with_update_for_acc",
            start.elapsed()
        );
        Ok(BlockNumber(block_number as u32))
    }
<<<<<<< HEAD

    // This method does not have metrics, since it is used only for the
    // migration for the nft regenesis.
    // Remove this function once the regenesis is complete and the tool is not
    // needed anymore: ZKS-663
    pub async fn get_all_accounts(&mut self) -> QueryResult<Vec<StorageAccount>> {
        let result = sqlx::query_as!(StorageAccount, "SELECT * FROM accounts")
            .fetch_all(self.0.conn())
            .await?;

        Ok(result)
    }

    // This method does not have metrics, since it is used only for the
    // migration for the nft regenesis.
    // Remove this function once the regenesis is complete and the tool is not
    // needed anymore: ZKS-663
    pub async fn get_all_balances(&mut self) -> QueryResult<Vec<StorageBalance>> {
        let result = sqlx::query_as!(StorageBalance, "SELECT * FROM balances",)
            .fetch_all(self.0.conn())
            .await?;

        Ok(result)
    }

    pub async fn get_account_eth_balance_for_block(
        &mut self,
        address: Address,
        block_number: BlockNumber,
    ) -> QueryResult<BigUint> {
        let start = Instant::now();
        let mut transaction = self.0.start_transaction().await?;

        let account_id = transaction
            .chain()
            .account_schema()
            .account_id_by_address(address)
            .await?;
        let account_id = match account_id {
            Some(id) => id,
            None => {
                return Ok(BigUint::zero());
            }
        };

        let record = sqlx::query!(
            r#"
                SELECT new_balance FROM account_balance_updates
                WHERE account_id = $1 AND block_number <= $2 AND coin_id = 0
                ORDER BY update_order_id DESC
                LIMIT 1
            "#,
            i64::from(account_id.0),
            i64::from(block_number.0)
        )
        .fetch_optional(transaction.conn())
        .await?;
        let last_balance_update: Option<BigDecimal> = record.map(|r| r.new_balance);

        let result = last_balance_update
            .map(|b| b.to_bigint().unwrap().to_biguint().unwrap())
            .unwrap_or_else(BigUint::zero);

        transaction.commit().await?;
        metrics::histogram!(
            "sql.chain.account.get_account_balance_for_block",
            start.elapsed()
        );

        Ok(result)
    }
=======
>>>>>>> 940dfe76
}<|MERGE_RESOLUTION|>--- conflicted
+++ resolved
@@ -375,31 +375,6 @@
         );
         Ok(BlockNumber(block_number as u32))
     }
-<<<<<<< HEAD
-
-    // This method does not have metrics, since it is used only for the
-    // migration for the nft regenesis.
-    // Remove this function once the regenesis is complete and the tool is not
-    // needed anymore: ZKS-663
-    pub async fn get_all_accounts(&mut self) -> QueryResult<Vec<StorageAccount>> {
-        let result = sqlx::query_as!(StorageAccount, "SELECT * FROM accounts")
-            .fetch_all(self.0.conn())
-            .await?;
-
-        Ok(result)
-    }
-
-    // This method does not have metrics, since it is used only for the
-    // migration for the nft regenesis.
-    // Remove this function once the regenesis is complete and the tool is not
-    // needed anymore: ZKS-663
-    pub async fn get_all_balances(&mut self) -> QueryResult<Vec<StorageBalance>> {
-        let result = sqlx::query_as!(StorageBalance, "SELECT * FROM balances",)
-            .fetch_all(self.0.conn())
-            .await?;
-
-        Ok(result)
-    }
 
     pub async fn get_account_eth_balance_for_block(
         &mut self,
@@ -447,6 +422,4 @@
 
         Ok(result)
     }
-=======
->>>>>>> 940dfe76
 }