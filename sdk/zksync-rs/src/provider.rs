--- conflicted
+++ resolved
@@ -183,15 +183,14 @@
         }
     }
 
-<<<<<<< HEAD
     /// Submits a batch transaction to the zkSync network.
     /// Returns the hashes of the created transactions.
     pub async fn send_txs_batch(
         &self,
         txs_signed: Vec<(ZkSyncTx, Option<PackedEthSignature>)>,
-        eth_signatures: Vec<PackedEthSignature>,
+        eth_signature: Option<PackedEthSignature>,
     ) -> Result<Vec<TxHash>, ClientError> {
-        let msg = JsonRpcRequest::submit_tx_batch(txs_signed, eth_signatures);
+        let msg = JsonRpcRequest::submit_tx_batch(txs_signed, eth_signature);
         self.send_and_deserialize(&msg).await
     }
 
@@ -210,8 +209,6 @@
         self.send_and_deserialize(&msg).await
     }
 
-=======
->>>>>>> 176362de
     /// Performs a POST query to the JSON RPC endpoint,
     /// and decodes the response, returning the decoded `serde_json::Value`.
     /// `Ok` is returned only for successful calls, for any kind of error
@@ -345,7 +342,7 @@
 
         pub fn submit_tx_batch(
             txs_signed: Vec<(ZkSyncTx, Option<PackedEthSignature>)>,
-            eth_signatures: Vec<PackedEthSignature>,
+            eth_signature: Option<PackedEthSignature>,
         ) -> Self {
             let mut params = Vec::with_capacity(2);
 
@@ -355,21 +352,10 @@
                     "signature": to_json_value(eth_signature.map(TxEthSignature::EthereumSignature)),
                 })
             }).collect();
-            let eth_signatures = eth_signatures
-                .into_iter()
-                .map(|signature| {
-                    serde_json::to_value(TxEthSignature::EthereumSignature(signature))
-                        .expect("serialization fail")
-                })
-                .collect();
             params.push(serde_json::Value::Array(txs_signed));
-<<<<<<< HEAD
-            params.push(serde_json::Value::Array(eth_signatures));
-=======
             params.push(to_json_value(
                 eth_signature.map(TxEthSignature::EthereumSignature),
             ));
->>>>>>> 176362de
 
             Self::create("submit_txs_batch", params)
         }
