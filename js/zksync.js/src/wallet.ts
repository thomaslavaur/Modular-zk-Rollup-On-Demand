--- conflicted
+++ resolved
@@ -19,7 +19,10 @@
 } from "./utils";
 
 class ZKSyncTxError extends Error {
-    constructor(message: string, public value: PriorityOperationReceipt | TransactionReceipt) {
+    constructor(
+        message: string,
+        public value: PriorityOperationReceipt | TransactionReceipt
+    ) {
         super(message);
     }
 }
@@ -233,7 +236,7 @@
 
     async onchainAuthSigningKey(
         nonce: Nonce = "committed",
-        ethTxOptions?: ethers.providers.TransactionRequest,
+        ethTxOptions?: ethers.providers.TransactionRequest
     ): Promise<ContractTransaction> {
         if (!this.signer) {
             throw new Error(
@@ -261,7 +264,7 @@
             numNonce,
             {
                 gasLimit: utils.bigNumberify("200000"),
-                ...ethTxOptions,
+                ...ethTxOptions
             }
         );
 
@@ -365,11 +368,8 @@
         token: TokenLike;
         amount: utils.BigNumberish;
         maxFeeInETHToken?: utils.BigNumberish;
-<<<<<<< HEAD
         ethTxOptions?: ethers.providers.TransactionRequest;
-=======
         approveDepositAmountForERC20?: boolean;
->>>>>>> 5bf340de
     }): Promise<ETHOperation> {
         const gasPrice = await this.ethSigner.provider.getGasPrice();
 
@@ -405,7 +405,7 @@
                         .add(maxFeeInETHToken),
                     gasLimit: utils.bigNumberify("200000"),
                     gasPrice,
-                    ...deposit.ethTxOptions,
+                    ...deposit.ethTxOptions
                 }
             );
         } else {
@@ -418,24 +418,6 @@
                 IERC20_INTERFACE,
                 this.ethSigner
             );
-<<<<<<< HEAD
-            const approveTx = await erc20contract.approve(
-                this.provider.contractAddress.mainContract,
-                deposit.amount,
-                {
-                    ...deposit.ethTxOptions,
-                }
-            );
-            ethTransaction = await mainZkSyncContract.depositERC20(
-                tokenAddress,
-                deposit.amount,
-                deposit.depositTo,
-                {
-                    gasLimit: utils.bigNumberify("250000"),
-                    value: maxFeeInETHToken,
-                    nonce: approveTx.nonce + 1,
-                    gasPrice
-=======
             if (deposit.approveDepositAmountForERC20) {
                 const approveTx = await erc20contract.approve(
                     this.provider.contractAddress.mainContract,
@@ -449,13 +431,13 @@
                         gasLimit: utils.bigNumberify("250000"),
                         value: maxFeeInETHToken,
                         nonce: approveTx.nonce + 1,
-                        gasPrice
+                        gasPrice,
+                        ...deposit.ethTxOptions
                     }
                 );
             } else {
                 if (!(await this.isERC20DepositsApproved(deposit.token))) {
                     throw Error("ERC20 deposit should be approved.");
->>>>>>> 5bf340de
                 }
                 ethTransaction = await mainZkSyncContract.depositERC20(
                     tokenAddress,
@@ -464,7 +446,8 @@
                     {
                         gasLimit: utils.bigNumberify("250000"),
                         value: maxFeeInETHToken,
-                        gasPrice
+                        gasPrice,
+                        ...deposit.ethTxOptions
                     }
                 );
             }
@@ -523,7 +506,7 @@
                 gasLimit: utils.bigNumberify("500000"),
                 value: maxFeeInETHToken,
                 gasPrice,
-                ...withdraw.ethTxOptions,
+                ...withdraw.ethTxOptions
             }
         );
 
@@ -567,7 +550,7 @@
             this.priorityOpId.toNumber(),
             "COMMIT"
         );
-        
+
         this.state = "Committed";
 
         if (receipt.executed == false) {
@@ -585,9 +568,9 @@
             this.priorityOpId.toNumber(),
             "VERIFY"
         );
-        
+
         this.state = "Verified";
-        
+
         if (receipt.executed == false) {
             throw new ZKSyncTxError("Priority operation failed", receipt);
         }
@@ -617,7 +600,10 @@
         this.state = "Committed";
 
         if (receipt.success == false) {
-            throw new ZKSyncTxError(`ZKSync transaction failed: ${receipt.failReason}`, receipt);
+            throw new ZKSyncTxError(
+                `ZKSync transaction failed: ${receipt.failReason}`,
+                receipt
+            );
         }
 
         return receipt;
@@ -630,11 +616,14 @@
             "VERIFY"
         );
         this.state = "Verified";
-        
+
         if (receipt.success == false) {
-            throw new ZKSyncTxError(`ZKSync transaction failed: ${receipt.failReason}`, receipt);
-        }
-        
+            throw new ZKSyncTxError(
+                `ZKSync transaction failed: ${receipt.failReason}`,
+                receipt
+            );
+        }
+
         return receipt;
     }
 }