// External deps
use zksync_crypto::franklin_crypto::bellman::pairing::bn256::Bn256;
// Workspace deps
<<<<<<< HEAD
use models::node::{
    tx::{ChangePubKey, TxSignature},
    ChangePubKeyOp,
};
use plasma::{
    handler::TxHandler,
    state::{CollectedFee, PlasmaState},
};
=======
use models::operations::ChangePubKeyOp;
use plasma::state::CollectedFee;
>>>>>>> 3f17081c
// Local deps
use crate::witness::{
    change_pubkey_offchain::ChangePubkeyOffChainWitness,
    tests::test_utils::{generic_test_scenario, incorrect_op_test_scenario, WitnessTestAccount},
    utils::SigDataInput,
};

const FEE_TOKEN: u16 = 0; // ETH

/// Basic check for execution of `ChangePubKeyOp` in circuit.
/// Here we generate an empty account and change its public key.
#[test]
#[ignore]
fn test_change_pubkey_offchain_success() {
    // Input data.
    let accounts = vec![WitnessTestAccount::new_empty(0xc1)];
    let account = &accounts[0];
    let change_pkhash_op = ChangePubKeyOp {
        tx: account.zksync_account.sign_change_pubkey_tx(
            None,
            true,
            FEE_TOKEN,
            Default::default(),
            false,
        ),
        account_id: account.id,
    };

    let input = SigDataInput::from_change_pubkey_op(&change_pkhash_op)
        .expect("SigDataInput creation failed");

    generic_test_scenario::<ChangePubkeyOffChainWitness<Bn256>, _>(
        &accounts,
        change_pkhash_op,
        input,
        |plasma_state, op| {
            let fee = <PlasmaState as TxHandler<ChangePubKey>>::apply_op(plasma_state, op)
                .expect("Operation failed")
                .0
                .unwrap();

            vec![fee]
        },
    );
}

/// Same as `test_change_pubkey_offchain_success`, but uses a nonzero fee value.
#[test]
#[ignore]
fn test_change_pubkey_offchain_nonzero_fee() {
    // Input data.
    let fee = 150u64.into();
    let accounts = vec![WitnessTestAccount::new(0xc1, 500u64)];
    let account = &accounts[0];
    let change_pkhash_op = ChangePubKeyOp {
        tx: account
            .zksync_account
            .sign_change_pubkey_tx(None, true, FEE_TOKEN, fee, false),
        account_id: account.id,
    };

    let input = SigDataInput::from_change_pubkey_op(&change_pkhash_op)
        .expect("SigDataInput creation failed");

    generic_test_scenario::<ChangePubkeyOffChainWitness<Bn256>, _>(
        &accounts,
        change_pkhash_op,
        input,
        |plasma_state, op| {
            let fee = <PlasmaState as TxHandler<ChangePubKey>>::apply_op(plasma_state, op)
                .expect("Operation failed")
                .0
                .unwrap();

            vec![fee]
        },
    );
}

/// Checks that executing a change pubkey operation with incorrect
/// data (account `from` ID) results in an error.
#[test]
#[ignore]
#[should_panic(expected = "change pubkey address tx mismatch")]
fn test_incorrect_change_pubkey_account() {
    // Error message is not important, since we expect code to panic.
    const ERR_MSG: &str = "";

    // Input data: transaction is signed by an incorrect account (address of account
    // and ID of the `from` accounts differ).
    let incorrect_from_account = WitnessTestAccount::new_empty(3);

    let accounts = vec![WitnessTestAccount::new_empty(0xc1)];
    let account = &accounts[0];
    let change_pkhash_op = ChangePubKeyOp {
        tx: incorrect_from_account.zksync_account.sign_change_pubkey_tx(
            None,
            true,
            FEE_TOKEN,
            Default::default(),
            false,
        ),
        account_id: account.id,
    };

    let input = SigDataInput::from_change_pubkey_op(&change_pkhash_op)
        .expect("SigDataInput creation failed");

    incorrect_op_test_scenario::<ChangePubkeyOffChainWitness<Bn256>, _>(
        &accounts,
        change_pkhash_op,
        input,
        ERR_MSG,
        || {
            vec![CollectedFee {
                token: 0,
                amount: 0u32.into(),
            }]
        },
    );
}

/// Checks that executing a change pubkey operation with incorrect
/// signature (account `from` ID) results in an error.
///
/// In this test we attempt the following attack scenario:
/// dishonest operator changes a fee in the transaction and signs it with a random key.
/// The pubkey hash inside of operation remains correct, so that there will be no rules
/// violation in contract. Circuit must detect that signature doesn't correspond to the
/// pubkey hash set inside of transaction.
#[test]
#[ignore]
fn test_incorrect_change_pubkey_signature() {
    // Error message is not important, since we expect code to panic.
    const ERR_MSG: &str = "chunk number 0/execute_op/op_valid is true/enforce equal to one";
    const ACCOUNT_ID: u32 = 0xc1;
    const HIJACK_FEE_AMOUNT: u32 = 100;

    // Input data: account with the same ID, but different key..
    let incorrect_account = WitnessTestAccount::new_empty(ACCOUNT_ID);

    let accounts = vec![WitnessTestAccount::new(0xc1, 1000)];
    let account = &accounts[0];

    // Create a signed message and replace its signature.
    let mut hijacked_tx = account.zksync_account.sign_change_pubkey_tx(
        None,
        true,
        FEE_TOKEN,
        Default::default(),
        false,
    );

    // Change fee.
    hijacked_tx.fee += HIJACK_FEE_AMOUNT;
    // And now sign this message again with a different key.
    hijacked_tx.signature = TxSignature::sign_musig(
        &incorrect_account.zksync_account.private_key,
        &hijacked_tx.get_bytes(),
    );

    let change_pkhash_op = ChangePubKeyOp {
        tx: hijacked_tx,
        account_id: account.id,
    };

    let input = SigDataInput::from_change_pubkey_op(&change_pkhash_op)
        .expect("SigDataInput creation failed");

    incorrect_op_test_scenario::<ChangePubkeyOffChainWitness<Bn256>, _>(
        &accounts,
        change_pkhash_op,
        input,
        ERR_MSG,
        || {
            vec![CollectedFee {
                token: 0,
                amount: HIJACK_FEE_AMOUNT.into(),
            }]
        },
    );
}<|MERGE_RESOLUTION|>--- conflicted
+++ resolved
@@ -1,19 +1,14 @@
 // External deps
 use zksync_crypto::franklin_crypto::bellman::pairing::bn256::Bn256;
 // Workspace deps
-<<<<<<< HEAD
-use models::node::{
+use models::{
+    operations::ChangePubKeyOp,
     tx::{ChangePubKey, TxSignature},
-    ChangePubKeyOp,
 };
 use plasma::{
     handler::TxHandler,
     state::{CollectedFee, PlasmaState},
 };
-=======
-use models::operations::ChangePubKeyOp;
-use plasma::state::CollectedFee;
->>>>>>> 3f17081c
 // Local deps
 use crate::witness::{
     change_pubkey_offchain::ChangePubkeyOffChainWitness,
