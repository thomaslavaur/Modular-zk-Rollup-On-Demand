// SPDX-License-Identifier: MIT OR Apache-2.0

pragma solidity ^0.7.0;

pragma experimental ABIEncoderV2;

import "./ReentrancyGuard.sol";
import "./SafeMath.sol";
import "./SafeMathUInt128.sol";
import "./SafeCast.sol";
import "./Utils.sol";

import "./Storage.sol";
import "./Config.sol";
import "./Events.sol";

import "./Bytes.sol";
import "./Operations.sol";

import "./UpgradeableMaster.sol";
import "./RegenesisMultisig.sol";

/// @title zkSync main contract
/// @author Matter Labs
contract ZkSync is UpgradeableMaster, Storage, Config, Events, ReentrancyGuard {
    using SafeMath for uint256;
    using SafeMathUInt128 for uint128;

    bytes32 private constant EMPTY_STRING_KECCAK = 0xc5d2460186f7233c927e7db2dcc703c0e500b653ca82273b7bfad8045d85a470;

    /// @notice Data needed to process onchain operation from block public data.
    /// @notice Onchain operations is operations that need some processing on L1: Deposits, Withdrawals, ChangePubKey.
    /// @param ethWitness Some external data that can be needed for operation processing
    /// @param publicDataOffset Byte offset in public data for onchain operation
    struct OnchainOperationData {
        bytes ethWitness;
        uint32 publicDataOffset;
    }

    /// @notice Data needed to commit new block
    struct CommitBlockInfo {
        bytes32 newStateHash;
        bytes publicData;
        uint256 timestamp;
        OnchainOperationData[] onchainOperations;
        uint32 blockNumber;
        uint32 feeAccount;
    }

    /// @notice Data needed to execute committed and verified block
    /// @param commitmentsInSlot verified commitments in one slot
    /// @param commitmentIdx index such that commitmentsInSlot[commitmentIdx] is current block commitment
    struct ExecuteBlockInfo {
        StoredBlockInfo storedBlock;
        bytes[] pendingOnchainOpsPubdata;
    }

    /// @notice Recursive proof input data (individual commitments are constructed onchain)
    struct ProofInput {
        uint256[] recursiveInput;
        uint256[] proof;
        uint256[] commitments;
        uint8[] vkIndexes;
        uint256[16] subproofsLimbs;
    }

    // Upgrade functional

    /// @notice Notice period before activation preparation status of upgrade mode
    function getNoticePeriod() external pure override returns (uint256) {
        return UPGRADE_NOTICE_PERIOD;
    }

    /// @notice Notification that upgrade notice period started
    /// @dev Can be external because Proxy contract intercepts illegal calls of this function
    // solhint-disable-next-line no-empty-blocks
    function upgradeNoticePeriodStarted() external override {}

    /// @notice Notification that upgrade preparation status is activated
    /// @dev Can be external because Proxy contract intercepts illegal calls of this function
    function upgradePreparationStarted() external override {
        upgradePreparationActive = true;
        upgradePreparationActivationTime = block.timestamp;
    }

    /// @notice Notification that upgrade canceled
    /// @dev Can be external because Proxy contract intercepts illegal calls of this function
    function upgradeCanceled() external override {
        upgradePreparationActive = false;
        upgradePreparationActivationTime = 0;
    }

    /// @notice Notification that upgrade finishes
    /// @dev Can be external because Proxy contract intercepts illegal calls of this function
    function upgradeFinishes() external override {
        upgradePreparationActive = false;
        upgradePreparationActivationTime = 0;
    }

    /// @notice Checks that contract is ready for upgrade
    /// @return bool flag indicating that contract is ready for upgrade
    function isReadyForUpgrade() external view override returns (bool) {
        return !exodusMode;
    }

    /// @notice zkSync contract initialization. Can be external because Proxy contract intercepts illegal calls of this function.
    /// @param initializationParameters Encoded representation of initialization parameters:
    /// @dev _governanceAddress The address of Governance contract
    /// @dev _verifierAddress The address of Verifier contract
    /// @dev _genesisStateHash Genesis blocks (first block) state tree root hash
    function initialize(bytes calldata initializationParameters) external {
        initializeReentrancyGuard();

        (address _governanceAddress, address _verifierAddress, bytes32 _genesisStateHash) =
            abi.decode(initializationParameters, (address, address, bytes32));

        verifier = Verifier(_verifierAddress);
        governance = Governance(_governanceAddress);

        StoredBlockInfo memory storedBlockZero =
            StoredBlockInfo(0, 0, EMPTY_STRING_KECCAK, 0, _genesisStateHash, bytes32(0));

        storedBlockHashes[0] = hashStoredBlockInfo(storedBlockZero);
    }

    /// @notice zkSync contract upgrade. Can be external because Proxy contract intercepts illegal calls of this function.
    /// @param upgradeParameters Encoded representation of upgrade parameters
    // solhint-disable-next-line no-empty-blocks
    function upgrade(bytes calldata upgradeParameters) external nonReentrant {
        require(totalBlocksCommitted == totalBlocksProven, "wq1"); // All the blocks must be processed
        require(totalBlocksCommitted == totalBlocksExecuted, "w12"); // All the blocks must be processed

        StoredBlockInfo memory lastBlockInfo;
        (lastBlockInfo) = abi.decode(upgradeParameters, (StoredBlockInfo));

        require(storedBlockHashes[totalBlocksExecuted] == hashStoredBlockInfo(lastBlockInfo), "wqqs"); // The provided block info should be equal to the current one

        RegenesisMultisig multisig = RegenesisMultisig($$(REGENESIS_MULTISIG_ADDRESS));
        bytes32 oldRootHash = multisig.oldRootHash();
        require(oldRootHash == lastBlockInfo.stateHash, "wqqe");
        
        bytes32 newRootHash = multisig.newRootHash();

        // Overriding the old block's root hash with the new one
        lastBlockInfo.stateHash = newRootHash;
        storedBlockHashes[totalBlocksExecuted] = hashStoredBlockInfo(lastBlockInfo);
        return;
    }

    /// @notice Sends tokens
    /// @dev NOTE: will revert if transfer call fails or rollup balance difference (before and after transfer) is bigger than _maxAmount
    /// @dev This function is used to allow tokens to spend zkSync contract balance up to amount that is requested
    /// @param _token Token address
    /// @param _to Address of recipient
    /// @param _amount Amount of tokens to transfer
    /// @param _maxAmount Maximum possible amount of tokens to transfer to this account
    function _transferERC20(
        IERC20 _token,
        address _to,
        uint128 _amount,
        uint128 _maxAmount
    ) external returns (uint128 withdrawnAmount) {
        require(msg.sender == address(this), "5"); // wtg10 - can be called only from this contract as one "external" call (to revert all this function state changes if it is needed)

        uint256 balanceBefore = _token.balanceOf(address(this));
        require(Utils.sendERC20(_token, _to, _amount), "6"); // wtg11 - ERC20 transfer fails
        uint256 balanceAfter = _token.balanceOf(address(this));
        uint256 balanceDiff = balanceBefore.sub(balanceAfter);
        require(balanceDiff <= _maxAmount, "7"); // wtg12 - rollup balance difference (before and after transfer) is bigger than _maxAmount

        return SafeCast.toUint128(balanceDiff);
    }

    /// @notice Accrues users balances from deposit priority requests in Exodus mode
    /// @dev WARNING: Only for Exodus mode
    /// @dev Canceling may take several separate transactions to be completed
    /// @param _n number of requests to process
    function cancelOutstandingDepositsForExodusMode(uint64 _n, bytes[] memory _depositsPubdata) external nonReentrant {
        require(exodusMode, "8"); // exodus mode not active
        uint64 toProcess = Utils.minU64(totalOpenPriorityRequests, _n);
        require(toProcess == _depositsPubdata.length, "A");
        require(toProcess > 0, "9"); // no deposits to process
        uint64 currentDepositIdx = 0;
        for (uint64 id = firstPriorityRequestId; id < firstPriorityRequestId + toProcess; id++) {
            if (priorityRequests[id].opType == Operations.OpType.Deposit) {
                bytes memory depositPubdata = _depositsPubdata[currentDepositIdx];
                require(Utils.hashBytesToBytes20(depositPubdata) == priorityRequests[id].hashedPubData, "a");
                ++currentDepositIdx;

                Operations.Deposit memory op = Operations.readDepositPubdata(depositPubdata);
                bytes22 packedBalanceKey = packAddressAndTokenId(op.owner, uint16(op.tokenId));
                pendingBalances[packedBalanceKey].balanceToWithdraw += op.amount;
            }
            delete priorityRequests[id];
        }
        firstPriorityRequestId += toProcess;
        totalOpenPriorityRequests -= toProcess;
    }

    /// @notice Deposit ETH to Layer 2 - transfer ether from user into contract, validate it, register deposit
    /// @param _zkSyncAddress The receiver Layer 2 address
    function depositETH(address _zkSyncAddress) external payable {
        require(_zkSyncAddress != SPECIAL_ACCOUNT_ADDRESS, "P");
        requireActive();
        registerDeposit(0, SafeCast.toUint128(msg.value), _zkSyncAddress);
    }

    /// @notice Deposit ERC20 token to Layer 2 - transfer ERC20 tokens from user into contract, validate it, register deposit
    /// @param _token Token address
    /// @param _amount Token amount
    /// @param _zkSyncAddress Receiver Layer 2 address
    function depositERC20(
        IERC20 _token,
        uint104 _amount,
        address _zkSyncAddress
    ) external nonReentrant {
        require(_zkSyncAddress != SPECIAL_ACCOUNT_ADDRESS, "P");
        requireActive();

        // Get token id by its address
        uint16 tokenId = governance.validateTokenAddress(address(_token));
        require(!governance.pausedTokens(tokenId), "b"); // token deposits are paused

        uint256 balanceBefore = _token.balanceOf(address(this));
        require(Utils.transferFromERC20(_token, msg.sender, address(this), SafeCast.toUint128(_amount)), "c"); // token transfer failed deposit
        uint256 balanceAfter = _token.balanceOf(address(this));
        uint128 depositAmount = SafeCast.toUint128(balanceAfter.sub(balanceBefore));
        require(depositAmount <= MAX_DEPOSIT_AMOUNT, "C");

        registerDeposit(tokenId, depositAmount, _zkSyncAddress);
    }

    /// @notice Returns amount of tokens that can be withdrawn by `address` from zkSync contract
    /// @param _address Address of the tokens owner
    /// @param _token Address of token, zero address is used for ETH
    function getPendingBalance(address _address, address _token) public view returns (uint128) {
        uint16 tokenId = 0;
        if (_token != address(0)) {
            tokenId = governance.validateTokenAddress(_token);
        }
        return pendingBalances[packAddressAndTokenId(_address, tokenId)].balanceToWithdraw;
    }

    /// @notice  Withdraws tokens from zkSync contract to the owner
    /// @param _owner Address of the tokens owner
    /// @param _token Address of tokens, zero address is used for ETH
    /// @param _amount Amount to withdraw to request.
    ///         NOTE: We will call ERC20.transfer(.., _amount), but if according to internal logic of ERC20 token zkSync contract
    ///         balance will be decreased by value more then _amount we will try to subtract this value from user pending balance
    function withdrawPendingBalance(
        address payable _owner,
        address _token,
        uint128 _amount
    ) external nonReentrant {
        if (_token == address(0)) {
            registerWithdrawal(0, _amount, _owner);
            (bool success, ) = _owner.call{value: _amount}("");
            require(success, "d"); // ETH withdraw failed
        } else {
            uint16 tokenId = governance.validateTokenAddress(_token);
            bytes22 packedBalanceKey = packAddressAndTokenId(_owner, tokenId);
            uint128 balance = pendingBalances[packedBalanceKey].balanceToWithdraw;
            // We will allow withdrawals of `value` such that:
            // `value` <= user pending balance
            // `value` can be bigger then `_amount` requested if token takes fee from sender in addition to `_amount` requested
            uint128 withdrawnAmount = this._transferERC20(IERC20(_token), _owner, _amount, balance);
            registerWithdrawal(tokenId, withdrawnAmount, _owner);
        }
    }

    /// @notice  Withdraws NFT from zkSync contract to the owner
    /// @param _tokenId Id of NFT token
    function withdrawPendingNFTBalance(uint32 _tokenId) external nonReentrant {
        Operations.WithdrawNFT memory op = pendingWithdrawnNFTs[_tokenId];
        require(op.creatorAddress != address(0), "op"); // No NFT to withdraw
        NFTFactory _factory = governance.getNFTFactory(op.creatorAccountId, op.creatorAddress);
        _factory.mintNFTFromZkSync(op.creatorAddress, op.receiver, op.serialId, op.contentHash, op.tokenId);
        // Save withdrawn nfts for future deposits
        withdrawnNFTs[op.tokenId] = address(_factory);
        emit WithdrawalNFT(op.tokenId);
        delete pendingWithdrawnNFTs[_tokenId];
    }

    /// @notice Register full exit request - pack pubdata, add priority request
    /// @param _accountId Numerical id of the account
    /// @param _token Token address, 0 address for ether
    function requestFullExit(uint32 _accountId, address _token) public nonReentrant {
        requireActive();
        require(_accountId <= MAX_ACCOUNT_ID, "e");
        require(_accountId != SPECIAL_ACCOUNT_ID, "v"); // request full exit for nft storage account

        uint16 tokenId;
        if (_token == address(0)) {
            tokenId = 0;
        } else {
            tokenId = governance.validateTokenAddress(_token);
        }

        // Priority Queue request
        Operations.FullExit memory op =
            Operations.FullExit({
                accountId: _accountId,
                owner: msg.sender,
                tokenId: uint32(tokenId),
                amount: 0, // unknown at this point
                nftCreatorAccountId: uint32(0), // unknown at this point
                nftCreatorAddress: address(0), // unknown at this point
                nftSerialId: uint32(0), // unknown at this point
                nftContentHash: bytes32(0) // unknown at this point
            });
        bytes memory pubData = Operations.writeFullExitPubdataForPriorityQueue(op);
        addPriorityRequest(Operations.OpType.FullExit, pubData);

        // User must fill storage slot of balancesToWithdraw(msg.sender, tokenId) with nonzero value
        // In this case operator should just overwrite this slot during confirming withdrawal
        bytes22 packedBalanceKey = packAddressAndTokenId(msg.sender, tokenId);
        pendingBalances[packedBalanceKey].gasReserveValue = FILLED_GAS_RESERVE_VALUE;
    }

    /// @notice Register full exit nft request - pack pubdata, add priority request
    /// @param _accountId Numerical id of the account
    /// @param _tokenId NFT token id in zkSync network
    function requestFullExitNFT(uint32 _accountId, uint32 _tokenId) public nonReentrant {
        requireActive();
        require(_accountId <= MAX_ACCOUNT_ID, "e");
        require(_accountId != SPECIAL_ACCOUNT_ID, "v"); // request full exit nft for nft storage account
        require(MAX_FUNGIBLE_TOKEN_ID < _tokenId && _tokenId < SPECIAL_NFT_TOKEN_ID, "T"); // request full exit nft for invalid token id

        // Priority Queue request
        Operations.FullExit memory op =
            Operations.FullExit({
                accountId: _accountId,
                owner: msg.sender,
                tokenId: _tokenId,
                amount: 0, // unknown at this point
                nftCreatorAccountId: uint32(0), // unknown at this point
                nftCreatorAddress: address(0), // unknown at this point
                nftSerialId: uint32(0), // unknown at this point
                nftContentHash: bytes32(0) // unknown at this point
            });
        bytes memory pubData = Operations.writeFullExitPubdataForPriorityQueue(op);
        addPriorityRequest(Operations.OpType.FullExit, pubData);
    }

    /// @dev Process one block commit using previous block StoredBlockInfo,
    /// @dev returns new block StoredBlockInfo
    /// @dev NOTE: Does not change storage (except events, so we can't mark it view)
    function commitOneBlock(StoredBlockInfo memory _previousBlock, CommitBlockInfo memory _newBlock)
        internal
        view
        returns (StoredBlockInfo memory storedNewBlock)
    {
        require(_newBlock.blockNumber == _previousBlock.blockNumber + 1, "f"); // only commit next block

        // Check timestamp of the new block
        {
            require(_newBlock.timestamp >= _previousBlock.timestamp, "g"); // Block should be after previous block
            bool timestampNotTooSmall = block.timestamp.sub(COMMIT_TIMESTAMP_NOT_OLDER) <= _newBlock.timestamp;
            bool timestampNotTooBig = _newBlock.timestamp <= block.timestamp.add(COMMIT_TIMESTAMP_APPROXIMATION_DELTA);
            require(timestampNotTooSmall && timestampNotTooBig, "h"); // New block timestamp is not valid
        }

        // Check onchain operations
        (bytes32 pendingOnchainOpsHash, uint64 priorityReqCommitted, bytes memory onchainOpsOffsetCommitment) =
            collectOnchainOps(_newBlock);

        // Create block commitment for verification proof
        bytes32 commitment = createBlockCommitment(_previousBlock, _newBlock, onchainOpsOffsetCommitment);

        return
            StoredBlockInfo(
                _newBlock.blockNumber,
                priorityReqCommitted,
                pendingOnchainOpsHash,
                _newBlock.timestamp,
                _newBlock.newStateHash,
                commitment
            );
    }

    /// @notice Commit block
    /// @notice 1. Checks onchain operations, timestamp.
    /// @notice 2. Store block commitments
    function commitBlocks(StoredBlockInfo memory _lastCommittedBlockData, CommitBlockInfo[] memory _newBlocksData)
        external
        nonReentrant
    {
        requireActive();
        governance.requireActiveValidator(msg.sender);
        // Check that we commit blocks after last committed block
        require(storedBlockHashes[totalBlocksCommitted] == hashStoredBlockInfo(_lastCommittedBlockData), "i"); // incorrect previous block data

        for (uint32 i = 0; i < _newBlocksData.length; ++i) {
            _lastCommittedBlockData = commitOneBlock(_lastCommittedBlockData, _newBlocksData[i]);

            totalCommittedPriorityRequests += _lastCommittedBlockData.priorityOperations;
            storedBlockHashes[_lastCommittedBlockData.blockNumber] = hashStoredBlockInfo(_lastCommittedBlockData);

            emit BlockCommit(_lastCommittedBlockData.blockNumber);
        }

        totalBlocksCommitted += uint32(_newBlocksData.length);

        require(totalCommittedPriorityRequests <= totalOpenPriorityRequests, "j");
    }

    /// @dev 1. Try to send token to _recipients
    /// @dev 2. On failure: Increment _recipients balance to withdraw.
    function withdrawOrStoreNFT(Operations.WithdrawNFT memory op) internal {
        NFTFactory _factory = governance.getNFTFactory(op.creatorAccountId, op.creatorAddress);
        try
            _factory.mintNFTFromZkSync{gas: WITHDRAWAL_GAS_LIMIT}(
                op.creatorAddress,
                op.receiver,
                op.serialId,
                op.contentHash,
                op.tokenId
            )
        {
            // Save withdrawn nfts for future deposits
            withdrawnNFTs[op.tokenId] = address(_factory);
            emit WithdrawalNFT(op.tokenId);
        } catch {
            pendingWithdrawnNFTs[op.tokenId] = op;
        }
    }

    /// @dev 1. Try to send token to _recipients
    /// @dev 2. On failure: Increment _recipients balance to withdraw.
    function withdrawOrStore(
        uint16 _tokenId,
        address _recipient,
        uint128 _amount
    ) internal {
        bytes22 packedBalanceKey = packAddressAndTokenId(_recipient, _tokenId);

        bool sent = false;
        if (_tokenId == 0) {
            address payable toPayable = address(uint160(_recipient));
            sent = sendETHNoRevert(toPayable, _amount);
        } else {
            address tokenAddr = governance.tokenAddresses(_tokenId);
            // We use `_transferERC20` here to check that `ERC20` token indeed transferred `_amount`
            // and fail if token subtracted from zkSync balance more then `_amount` that was requested.
            // This can happen if token subtracts fee from sender while transferring `_amount` that was requested to transfer.
            try this._transferERC20{gas: WITHDRAWAL_GAS_LIMIT}(IERC20(tokenAddr), _recipient, _amount, _amount) {
                sent = true;
            } catch {
                sent = false;
            }
        }
        if (sent) {
            emit Withdrawal(_tokenId, _amount);
        } else {
            increaseBalanceToWithdraw(packedBalanceKey, _amount);
        }
    }

    /// @dev Executes one block
    /// @dev 1. Processes all pending operations (Send Exits, Complete priority requests)
    /// @dev 2. Finalizes block on Ethereum
    /// @dev _executedBlockIdx is index in the array of the blocks that we want to execute together
    function executeOneBlock(ExecuteBlockInfo memory _blockExecuteData, uint32 _executedBlockIdx) internal {
        // Ensure block was committed
        require(
            hashStoredBlockInfo(_blockExecuteData.storedBlock) ==
                storedBlockHashes[_blockExecuteData.storedBlock.blockNumber],
            "exe10" // executing block should be committed
        );
        require(_blockExecuteData.storedBlock.blockNumber == totalBlocksExecuted + _executedBlockIdx + 1, "k"); // Execute blocks in order

        bytes32 pendingOnchainOpsHash = EMPTY_STRING_KECCAK;
        for (uint32 i = 0; i < _blockExecuteData.pendingOnchainOpsPubdata.length; ++i) {
            bytes memory pubData = _blockExecuteData.pendingOnchainOpsPubdata[i];

            Operations.OpType opType = Operations.OpType(uint8(pubData[0]));

            if (opType == Operations.OpType.PartialExit) {
                Operations.PartialExit memory op = Operations.readPartialExitPubdata(pubData);
                withdrawOrStore(uint16(op.tokenId), op.owner, op.amount);
            } else if (opType == Operations.OpType.ForcedExit) {
                Operations.ForcedExit memory op = Operations.readForcedExitPubdata(pubData);
                withdrawOrStore(uint16(op.tokenId), op.target, op.amount);
            } else if (opType == Operations.OpType.FullExit) {
                Operations.FullExit memory op = Operations.readFullExitPubdata(pubData);
                if (op.tokenId <= MAX_FUNGIBLE_TOKEN_ID) {
                    withdrawOrStore(uint16(op.tokenId), op.owner, op.amount);
                } else {
                    if (op.amount == 1) {
                        Operations.WithdrawNFT memory withdrawNftOp =
                            Operations.WithdrawNFT(
                                op.nftCreatorAccountId,
                                op.nftCreatorAddress,
                                op.nftSerialId,
                                op.nftContentHash,
                                op.owner,
                                op.tokenId
                            );
                        withdrawOrStoreNFT(withdrawNftOp);
                    }
                }
            } else if (opType == Operations.OpType.WithdrawNFT) {
                Operations.WithdrawNFT memory op = Operations.readWithdrawNFTPubdata(pubData);
                withdrawOrStoreNFT(op);
            } else {
                revert("l"); // unsupported op in block execution
            }

            pendingOnchainOpsHash = Utils.concatHash(pendingOnchainOpsHash, pubData);
        }
        require(pendingOnchainOpsHash == _blockExecuteData.storedBlock.pendingOnchainOperationsHash, "m"); // incorrect onchain ops executed
    }

    /// @notice Execute blocks, completing priority operations and processing withdrawals.
    /// @notice 1. Processes all pending operations (Send Exits, Complete priority requests)
    /// @notice 2. Finalizes block on Ethereum
    function executeBlocks(ExecuteBlockInfo[] memory _blocksData) external nonReentrant {
        requireActive();
        governance.requireActiveValidator(msg.sender);

        uint64 priorityRequestsExecuted = 0;
        uint32 nBlocks = uint32(_blocksData.length);
        for (uint32 i = 0; i < nBlocks; ++i) {
            executeOneBlock(_blocksData[i], i);
            priorityRequestsExecuted += _blocksData[i].storedBlock.priorityOperations;
            emit BlockVerification(_blocksData[i].storedBlock.blockNumber);
        }

        firstPriorityRequestId += priorityRequestsExecuted;
        totalCommittedPriorityRequests -= priorityRequestsExecuted;
        totalOpenPriorityRequests -= priorityRequestsExecuted;

        totalBlocksExecuted += nBlocks;
        require(totalBlocksExecuted <= totalBlocksProven, "n"); // Can't execute blocks more then committed and proven currently.
    }

    /// @notice Blocks commitment verification.
    /// @notice Only verifies block commitments without any other processing
    function proveBlocks(StoredBlockInfo[] memory _committedBlocks, ProofInput memory _proof) external nonReentrant {
        uint32 currentTotalBlocksProven = totalBlocksProven;
        for (uint256 i = 0; i < _committedBlocks.length; ++i) {
            require(hashStoredBlockInfo(_committedBlocks[i]) == storedBlockHashes[currentTotalBlocksProven + 1], "o1");
            ++currentTotalBlocksProven;

            require(_proof.commitments[i] & INPUT_MASK == uint256(_committedBlocks[i].commitment) & INPUT_MASK, "o"); // incorrect block commitment in proof
        }

        bool success =
            verifier.verifyAggregatedBlockProof(
                _proof.recursiveInput,
                _proof.proof,
                _proof.vkIndexes,
                _proof.commitments,
                _proof.subproofsLimbs
            );
        require(success, "p"); // Aggregated proof verification fail

        require(currentTotalBlocksProven <= totalBlocksCommitted, "q");
        totalBlocksProven = currentTotalBlocksProven;
    }

    /// @notice Reverts unverified blocks
    function revertBlocks(StoredBlockInfo[] memory _blocksToRevert) external nonReentrant {
        governance.requireActiveValidator(msg.sender);

        uint32 blocksCommitted = totalBlocksCommitted;
        uint32 blocksToRevert = Utils.minU32(uint32(_blocksToRevert.length), blocksCommitted - totalBlocksExecuted);
        uint64 revertedPriorityRequests = 0;

        for (uint32 i = 0; i < blocksToRevert; ++i) {
            StoredBlockInfo memory storedBlockInfo = _blocksToRevert[i];
            require(storedBlockHashes[blocksCommitted] == hashStoredBlockInfo(storedBlockInfo), "r"); // incorrect stored block info

            delete storedBlockHashes[blocksCommitted];

            --blocksCommitted;
            revertedPriorityRequests += storedBlockInfo.priorityOperations;
        }

        totalBlocksCommitted = blocksCommitted;
        totalCommittedPriorityRequests -= revertedPriorityRequests;
        if (totalBlocksCommitted < totalBlocksProven) {
            totalBlocksProven = totalBlocksCommitted;
        }

        emit BlocksRevert(totalBlocksExecuted, blocksCommitted);
    }

    /// @notice Checks if Exodus mode must be entered. If true - enters exodus mode and emits ExodusMode event.
    /// @dev Exodus mode must be entered in case of current ethereum block number is higher than the oldest
    /// @dev of existed priority requests expiration block number.
    /// @return bool flag that is true if the Exodus mode must be entered.
    function activateExodusMode() public returns (bool) {
        // #if EASY_EXODUS
        bool trigger = true;
        // #else
        bool trigger =
            block.number >= priorityRequests[firstPriorityRequestId].expirationBlock &&
                priorityRequests[firstPriorityRequestId].expirationBlock != 0;
        // #endif
        if (trigger) {
            if (!exodusMode) {
                exodusMode = true;
                emit ExodusMode();
            }
            return true;
        } else {
            return false;
        }
    }

<<<<<<< HEAD
    /// @notice Withdraws token from ZkSync to root chain in case of exodus mode. User must provide proof that he owns funds
    /// @param _storedBlockInfo Last verified block
    /// @param _owner Owner of the account
    /// @param _accountId Id of the account in the tree
    /// @param _proof Proof
    /// @param _tokenId Verified token id
    /// @param _amount Amount for owner (must be total amount, not part of it)
    // function performExodus(
    //     StoredBlockInfo memory _storedBlockInfo,
    //     address _owner,
    //     uint32 _accountId,
    //     uint32 _tokenId,
    //     uint128 _amount,
    //     uint32 _nftCreatorAccountId,
    //     address _nftCreatorAddress,
    //     uint32 _nftSerialId,
    //     bytes32 _nftContentHash,
    //     uint256[] memory _proof
    // ) external nonReentrant {
    //     require(_accountId <= MAX_ACCOUNT_ID, "e");
    //     require(_accountId != SPECIAL_ACCOUNT_ID, "v");
    //     require(_tokenId < SPECIAL_NFT_TOKEN_ID, "T");

    //     require(exodusMode, "s"); // must be in exodus mode
    //     require(!performedExodus[_accountId][_tokenId], "t"); // already exited
    //     require(storedBlockHashes[totalBlocksExecuted] == hashStoredBlockInfo(_storedBlockInfo), "u"); // incorrect stored block info

    //     bool proofCorrect =
    //         verifier.verifyExitProof(
    //             _storedBlockInfo.stateHash,
    //             _accountId,
    //             _owner,
    //             _tokenId,
    //             _amount,
    //             _nftCreatorAccountId,
    //             _nftCreatorAddress,
    //             _nftSerialId,
    //             _nftContentHash,
    //             _proof
    //         );
    //     require(proofCorrect, "x");

    //     if (_tokenId <= MAX_FUNGIBLE_TOKEN_ID) {
    //         bytes22 packedBalanceKey = packAddressAndTokenId(_owner, uint16(_tokenId));
    //         increaseBalanceToWithdraw(packedBalanceKey, _amount);
    //     } else {
    //         require(_amount != 0, "Z"); // Unsupported nft amount
    //         Operations.WithdrawNFT memory withdrawNftOp =
    //             Operations.WithdrawNFT(
    //                 _nftCreatorAccountId,
    //                 _nftCreatorAddress,
    //                 _nftSerialId,
    //                 _nftContentHash,
    //                 _owner,
    //                 _tokenId
    //             );
    //         pendingWithdrawnNFTs[_tokenId] = withdrawNftOp;
    //     }
    //     performedExodus[_accountId][_tokenId] = true;
    // }
=======
    // TODO uncomment it
    //    /// @notice Withdraws token from ZkSync to root chain in case of exodus mode. User must provide proof that he owns funds
    //    /// @param _storedBlockInfo Last verified block
    //    /// @param _owner Owner of the account
    //    /// @param _accountId Id of the account in the tree
    //    /// @param _proof Proof
    //    /// @param _tokenId Verified token id
    //    /// @param _amount Amount for owner (must be total amount, not part of it)
    //    function performExodus(
    //        StoredBlockInfo memory _storedBlockInfo,
    //        address _owner,
    //        uint32 _accountId,
    //        uint32 _tokenId,
    //        uint128 _amount,
    //        uint32 _nftCreatorAccountId,
    //        address _nftCreatorAddress,
    //        uint32 _nftSerialId,
    //        bytes32 _nftContentHash,
    //        uint256[] memory _proof
    //    ) external nonReentrant {
    //        require(_accountId <= MAX_ACCOUNT_ID, "e");
    //        require(_accountId != SPECIAL_ACCOUNT_ID, "v");
    //        require(_tokenId < SPECIAL_NFT_TOKEN_ID, "T");
    //
    //        require(exodusMode, "s"); // must be in exodus mode
    //        require(!performedExodus[_accountId][_tokenId], "t"); // already exited
    //        require(storedBlockHashes[totalBlocksExecuted] == hashStoredBlockInfo(_storedBlockInfo), "u"); // incorrect stored block info
    //
    //        bool proofCorrect =
    //            verifier.verifyExitProof(
    //                _storedBlockInfo.stateHash,
    //                _accountId,
    //                _owner,
    //                _tokenId,
    //                _amount,
    //                _nftCreatorAccountId,
    //                _nftCreatorAddress,
    //                _nftSerialId,
    //                _nftContentHash,
    //                _proof
    //            );
    //        require(proofCorrect, "x");
    //
    //        if (_tokenId <= MAX_FUNGIBLE_TOKEN_ID) {
    //            bytes22 packedBalanceKey = packAddressAndTokenId(_owner, uint16(_tokenId));
    //            increaseBalanceToWithdraw(packedBalanceKey, _amount);
    //        } else {
    //            require(_amount != 0, "Z"); // Unsupported nft amount
    //            Operations.WithdrawNFT memory withdrawNftOp =
    //                Operations.WithdrawNFT(
    //                    _nftCreatorAccountId,
    //                    _nftCreatorAddress,
    //                    _nftSerialId,
    //                    _nftContentHash,
    //                    _owner,
    //                    _tokenId
    //                );
    //            pendingWithdrawnNFTs[_tokenId] = withdrawNftOp;
    //        }
    //        performedExodus[_accountId][_tokenId] = true;
    //    }
>>>>>>> da5a39f2

    /// @notice Set data for changing pubkey hash using onchain authorization.
    ///         Transaction author (msg.sender) should be L2 account address
    /// @notice New pubkey hash can be reset, to do that user should send two transactions:
    ///         1) First `setAuthPubkeyHash` transaction for already used `_nonce` will set timer.
    ///         2) After `AUTH_FACT_RESET_TIMELOCK` time is passed second `setAuthPubkeyHash` transaction will reset pubkey hash for `_nonce`.
    /// @param _pubkeyHash New pubkey hash
    /// @param _nonce Nonce of the change pubkey L2 transaction
    function setAuthPubkeyHash(bytes calldata _pubkeyHash, uint32 _nonce) external {
        require(_pubkeyHash.length == PUBKEY_HASH_BYTES, "y"); // PubKeyHash should be 20 bytes.
        if (authFacts[msg.sender][_nonce] == bytes32(0)) {
            authFacts[msg.sender][_nonce] = keccak256(_pubkeyHash);
        } else {
            uint256 currentResetTimer = authFactsResetTimer[msg.sender][_nonce];
            if (currentResetTimer == 0) {
                authFactsResetTimer[msg.sender][_nonce] = block.timestamp;
            } else {
                require(block.timestamp.sub(currentResetTimer) >= AUTH_FACT_RESET_TIMELOCK, "z");
                authFactsResetTimer[msg.sender][_nonce] = 0;
                authFacts[msg.sender][_nonce] = keccak256(_pubkeyHash);
            }
        }
    }

    /// @notice Register deposit request - pack pubdata, add priority request and emit OnchainDeposit event
    /// @param _tokenId Token by id
    /// @param _amount Token amount
    /// @param _owner Receiver
    function registerDeposit(
        uint16 _tokenId,
        uint128 _amount,
        address _owner
    ) internal {
        // Priority Queue request
        Operations.Deposit memory op =
            Operations.Deposit({
                accountId: 0, // unknown at this point
                owner: _owner,
                tokenId: uint32(_tokenId),
                amount: _amount
            });
        bytes memory pubData = Operations.writeDepositPubdataForPriorityQueue(op);
        addPriorityRequest(Operations.OpType.Deposit, pubData);
        emit Deposit(_tokenId, _amount);
    }

    /// @notice Register withdrawal - update user balance and emit OnchainWithdrawal event
    /// @param _token - token by id
    /// @param _amount - token amount
    /// @param _to - address to withdraw to
    function registerWithdrawal(
        uint16 _token,
        uint128 _amount,
        address payable _to
    ) internal {
        bytes22 packedBalanceKey = packAddressAndTokenId(_to, _token);
        uint128 balance = pendingBalances[packedBalanceKey].balanceToWithdraw;
        pendingBalances[packedBalanceKey].balanceToWithdraw = balance.sub(_amount);
        emit Withdrawal(_token, _amount);
    }

    /// @dev Gets operations packed in bytes array. Unpacks it and stores onchain operations.
    /// @dev Priority operations must be committed in the same order as they are in the priority queue.
    /// @dev NOTE: does not change storage! (only emits events)
    /// @dev processableOperationsHash - hash of the all operations that needs to be executed  (Deposit, Exits, ChangPubKey)
    /// @dev priorityOperationsProcessed - number of priority operations processed in this block (Deposits, FullExits)
    /// @dev offsetsCommitment - array where 1 is stored in chunk where onchainOperation begins and other are 0 (used in commitments)
    function collectOnchainOps(CommitBlockInfo memory _newBlockData)
        internal
        view
        returns (
            bytes32 processableOperationsHash,
            uint64 priorityOperationsProcessed,
            bytes memory offsetsCommitment
        )
    {
        bytes memory pubData = _newBlockData.publicData;

        uint64 uncommittedPriorityRequestsOffset = firstPriorityRequestId + totalCommittedPriorityRequests;
        priorityOperationsProcessed = 0;
        processableOperationsHash = EMPTY_STRING_KECCAK;

        require(pubData.length % CHUNK_BYTES == 0, "A"); // pubdata length must be a multiple of CHUNK_BYTES
        offsetsCommitment = new bytes(pubData.length / CHUNK_BYTES);
        for (uint256 i = 0; i < _newBlockData.onchainOperations.length; ++i) {
            OnchainOperationData memory onchainOpData = _newBlockData.onchainOperations[i];

            uint256 pubdataOffset = onchainOpData.publicDataOffset;
            require(pubdataOffset < pubData.length, "A1");
            require(pubdataOffset % CHUNK_BYTES == 0, "B"); // offsets should be on chunks boundaries
            uint256 chunkId = pubdataOffset / CHUNK_BYTES;
            require(offsetsCommitment[chunkId] == 0x00, "C"); // offset commitment should be empty
            offsetsCommitment[chunkId] = bytes1(0x01);

            Operations.OpType opType = Operations.OpType(uint8(pubData[pubdataOffset]));

            if (opType == Operations.OpType.Deposit) {
                bytes memory opPubData = Bytes.slice(pubData, pubdataOffset, DEPOSIT_BYTES);

                Operations.Deposit memory depositData = Operations.readDepositPubdata(opPubData);

                checkPriorityOperation(depositData, uncommittedPriorityRequestsOffset + priorityOperationsProcessed);
                priorityOperationsProcessed++;
            } else if (opType == Operations.OpType.ChangePubKey) {
                bytes memory opPubData = Bytes.slice(pubData, pubdataOffset, CHANGE_PUBKEY_BYTES);

                Operations.ChangePubKey memory op = Operations.readChangePubKeyPubdata(opPubData);

                if (onchainOpData.ethWitness.length != 0) {
                    bool valid = verifyChangePubkey(onchainOpData.ethWitness, op);
                    require(valid, "D"); // failed to verify change pubkey hash signature
                } else {
                    bool valid = authFacts[op.owner][op.nonce] == keccak256(abi.encodePacked(op.pubKeyHash));
                    require(valid, "E"); // new pub key hash is not authenticated properly
                }
            } else {
                bytes memory opPubData;

                if (opType == Operations.OpType.PartialExit) {
                    opPubData = Bytes.slice(pubData, pubdataOffset, PARTIAL_EXIT_BYTES);
                } else if (opType == Operations.OpType.ForcedExit) {
                    opPubData = Bytes.slice(pubData, pubdataOffset, FORCED_EXIT_BYTES);
                } else if (opType == Operations.OpType.WithdrawNFT) {
                    opPubData = Bytes.slice(pubData, pubdataOffset, WITHDRAW_NFT_BYTES);
                } else if (opType == Operations.OpType.FullExit) {
                    opPubData = Bytes.slice(pubData, pubdataOffset, FULL_EXIT_BYTES);

                    Operations.FullExit memory fullExitData = Operations.readFullExitPubdata(opPubData);

                    checkPriorityOperation(
                        fullExitData,
                        uncommittedPriorityRequestsOffset + priorityOperationsProcessed
                    );
                    priorityOperationsProcessed++;
                } else {
                    revert("F"); // unsupported op
                }

                processableOperationsHash = Utils.concatHash(processableOperationsHash, opPubData);
            }
        }
    }

    /// @notice Checks that change operation is correct
    function verifyChangePubkey(bytes memory _ethWitness, Operations.ChangePubKey memory _changePk)
        internal
        pure
        returns (bool)
    {
        Operations.ChangePubkeyType changePkType = Operations.ChangePubkeyType(uint8(_ethWitness[0]));
        if (changePkType == Operations.ChangePubkeyType.ECRECOVER) {
            return verifyChangePubkeyECRECOVER(_ethWitness, _changePk);
        } else if (changePkType == Operations.ChangePubkeyType.CREATE2) {
            return verifyChangePubkeyCREATE2(_ethWitness, _changePk);
        } else if (changePkType == Operations.ChangePubkeyType.OldECRECOVER) {
            return verifyChangePubkeyOldECRECOVER(_ethWitness, _changePk);
        } else {
            revert("G"); // Incorrect ChangePubKey type
        }
    }

    /// @notice Checks that signature is valid for pubkey change message
    /// @param _ethWitness Signature (65 bytes) + 32 bytes of the arbitrary signed data
    /// @param _changePk Parsed change pubkey operation
    function verifyChangePubkeyECRECOVER(bytes memory _ethWitness, Operations.ChangePubKey memory _changePk)
        internal
        pure
        returns (bool)
    {
        (, bytes memory signature) = Bytes.read(_ethWitness, 1, 65); // offset is 1 because we skip type of ChangePubkey
        //        (, bytes32 additionalData) = Bytes.readBytes32(_ethWitness, offset);
        bytes32 messageHash =
            keccak256(
                abi.encodePacked(
                    "\x19Ethereum Signed Message:\n60",
                    _changePk.pubKeyHash,
                    _changePk.nonce,
                    _changePk.accountId,
                    bytes32(0)
                )
            );
        address recoveredAddress = Utils.recoverAddressFromEthSignature(signature, messageHash);
        return recoveredAddress == _changePk.owner && recoveredAddress != address(0);
    }

    /// @notice Checks that signature is valid for pubkey change message, old version differs by form of the signed message.
    /// @param _ethWitness Signature (65 bytes)
    /// @param _changePk Parsed change pubkey operation
    function verifyChangePubkeyOldECRECOVER(bytes memory _ethWitness, Operations.ChangePubKey memory _changePk)
        internal
        pure
        returns (bool)
    {
        (, bytes memory signature) = Bytes.read(_ethWitness, 1, 65); // offset is 1 because we skip type of ChangePubkey
        bytes32 messageHash =
            keccak256(
                abi.encodePacked(
                    "\x19Ethereum Signed Message:\n152",
                    "Register zkSync pubkey:\n\n",
                    Bytes.bytesToHexASCIIBytes(abi.encodePacked(_changePk.pubKeyHash)),
                    "\n",
                    "nonce: 0x",
                    Bytes.bytesToHexASCIIBytes(Bytes.toBytesFromUInt32(_changePk.nonce)),
                    "\n",
                    "account id: 0x",
                    Bytes.bytesToHexASCIIBytes(Bytes.toBytesFromUInt32(_changePk.accountId)),
                    "\n\n",
                    "Only sign this message for a trusted client!"
                )
            );
        address recoveredAddress = Utils.recoverAddressFromEthSignature(signature, messageHash);
        return recoveredAddress == _changePk.owner && recoveredAddress != address(0);
    }

    /// @notice Checks that signature is valid for pubkey change message
    /// @param _ethWitness Create2 deployer address, saltArg, codeHash
    /// @param _changePk Parsed change pubkey operation
    function verifyChangePubkeyCREATE2(bytes memory _ethWitness, Operations.ChangePubKey memory _changePk)
        internal
        pure
        returns (bool)
    {
        address creatorAddress;
        bytes32 saltArg; // salt arg is additional bytes that are encoded in the CREATE2 salt
        bytes32 codeHash;
        uint256 offset = 1; // offset is 1 because we skip type of ChangePubkey
        (offset, creatorAddress) = Bytes.readAddress(_ethWitness, offset);
        (offset, saltArg) = Bytes.readBytes32(_ethWitness, offset);
        (offset, codeHash) = Bytes.readBytes32(_ethWitness, offset);
        // salt from CREATE2 specification
        bytes32 salt = keccak256(abi.encodePacked(saltArg, _changePk.pubKeyHash));
        // Address computation according to CREATE2 definition: https://eips.ethereum.org/EIPS/eip-1014
        address recoveredAddress =
            address(uint160(uint256(keccak256(abi.encodePacked(bytes1(0xff), creatorAddress, salt, codeHash)))));
        // This type of change pubkey can be done only once
        return recoveredAddress == _changePk.owner && _changePk.nonce == 0;
    }

    /// @dev Creates block commitment from its data
    /// @dev _offsetCommitment - hash of the array where 1 is stored in chunk where onchainOperation begins and 0 for other chunks
    function createBlockCommitment(
        StoredBlockInfo memory _previousBlock,
        CommitBlockInfo memory _newBlockData,
        bytes memory _offsetCommitment
    ) internal view returns (bytes32 commitment) {
        bytes32 hash = sha256(abi.encodePacked(uint256(_newBlockData.blockNumber), uint256(_newBlockData.feeAccount)));
        hash = sha256(abi.encodePacked(hash, _previousBlock.stateHash));
        hash = sha256(abi.encodePacked(hash, _newBlockData.newStateHash));
        hash = sha256(abi.encodePacked(hash, uint256(_newBlockData.timestamp)));

        bytes memory pubdata = abi.encodePacked(_newBlockData.publicData, _offsetCommitment);

        /// The code below is equivalent to `commitment = sha256(abi.encodePacked(hash, _publicData))`

        /// We use inline assembly instead of this concise and readable code in order to avoid copying of `_publicData` (which saves ~90 gas per transfer operation).

        /// Specifically, we perform the following trick:
        /// First, replace the first 32 bytes of `_publicData` (where normally its length is stored) with the value of `hash`.
        /// Then, we call `sha256` precompile passing the `_publicData` pointer and the length of the concatenated byte buffer.
        /// Finally, we put the `_publicData.length` back to its original location (to the first word of `_publicData`).
        assembly {
            let hashResult := mload(0x40)
            let pubDataLen := mload(pubdata)
            mstore(pubdata, hash)
            // staticcall to the sha256 precompile at address 0x2
            let success := staticcall(gas(), 0x2, pubdata, add(pubDataLen, 0x20), hashResult, 0x20)
            mstore(pubdata, pubDataLen)

            // Use "invalid" to make gas estimation work
            switch success
                case 0 {
                    invalid()
                }

            commitment := mload(hashResult)
        }
    }

    /// @notice Checks that deposit is same as operation in priority queue
    /// @param _deposit Deposit data
    /// @param _priorityRequestId Operation's id in priority queue
    function checkPriorityOperation(Operations.Deposit memory _deposit, uint64 _priorityRequestId) internal view {
        Operations.OpType priorReqType = priorityRequests[_priorityRequestId].opType;
        require(priorReqType == Operations.OpType.Deposit, "H"); // incorrect priority op type

        bytes20 hashedPubdata = priorityRequests[_priorityRequestId].hashedPubData;
        require(Operations.checkDepositInPriorityQueue(_deposit, hashedPubdata), "I");
    }

    /// @notice Checks that FullExit is same as operation in priority queue
    /// @param _fullExit FullExit data
    /// @param _priorityRequestId Operation's id in priority queue
    function checkPriorityOperation(Operations.FullExit memory _fullExit, uint64 _priorityRequestId) internal view {
        Operations.OpType priorReqType = priorityRequests[_priorityRequestId].opType;
        require(priorReqType == Operations.OpType.FullExit, "J"); // incorrect priority op type

        bytes20 hashedPubdata = priorityRequests[_priorityRequestId].hashedPubData;
        require(Operations.checkFullExitInPriorityQueue(_fullExit, hashedPubdata), "K");
    }

    /// @notice Checks that current state not is exodus mode
    function requireActive() internal view {
        require(!exodusMode, "L"); // exodus mode activated
    }

    // Priority queue

    /// @notice Saves priority request in storage
    /// @dev Calculates expiration block for request, store this request and emit NewPriorityRequest event
    /// @param _opType Rollup operation type
    /// @param _pubData Operation pubdata
    function addPriorityRequest(Operations.OpType _opType, bytes memory _pubData) internal {
        // Expiration block is: current block number + priority expiration delta
        uint64 expirationBlock = uint64(block.number + PRIORITY_EXPIRATION);

        uint64 nextPriorityRequestId = firstPriorityRequestId + totalOpenPriorityRequests;

        bytes20 hashedPubData = Utils.hashBytesToBytes20(_pubData);

        priorityRequests[nextPriorityRequestId] = PriorityOperation({
            hashedPubData: hashedPubData,
            expirationBlock: expirationBlock,
            opType: _opType
        });

        emit NewPriorityRequest(msg.sender, nextPriorityRequestId, _opType, _pubData, uint256(expirationBlock));

        totalOpenPriorityRequests++;
    }

    function increaseBalanceToWithdraw(bytes22 _packedBalanceKey, uint128 _amount) internal {
        uint128 balance = pendingBalances[_packedBalanceKey].balanceToWithdraw;
        pendingBalances[_packedBalanceKey] = PendingBalance(balance.add(_amount), FILLED_GAS_RESERVE_VALUE);
    }

    /// @notice Sends ETH
    /// @param _to Address of recipient
    /// @param _amount Amount of tokens to transfer
    /// @return bool flag indicating that transfer is successful
    function sendETHNoRevert(address payable _to, uint256 _amount) internal returns (bool) {
        (bool callSuccess, ) = _to.call{gas: WITHDRAWAL_GAS_LIMIT, value: _amount}("");
        return callSuccess;
    }
}<|MERGE_RESOLUTION|>--- conflicted
+++ resolved
@@ -609,68 +609,6 @@
         }
     }
 
-<<<<<<< HEAD
-    /// @notice Withdraws token from ZkSync to root chain in case of exodus mode. User must provide proof that he owns funds
-    /// @param _storedBlockInfo Last verified block
-    /// @param _owner Owner of the account
-    /// @param _accountId Id of the account in the tree
-    /// @param _proof Proof
-    /// @param _tokenId Verified token id
-    /// @param _amount Amount for owner (must be total amount, not part of it)
-    // function performExodus(
-    //     StoredBlockInfo memory _storedBlockInfo,
-    //     address _owner,
-    //     uint32 _accountId,
-    //     uint32 _tokenId,
-    //     uint128 _amount,
-    //     uint32 _nftCreatorAccountId,
-    //     address _nftCreatorAddress,
-    //     uint32 _nftSerialId,
-    //     bytes32 _nftContentHash,
-    //     uint256[] memory _proof
-    // ) external nonReentrant {
-    //     require(_accountId <= MAX_ACCOUNT_ID, "e");
-    //     require(_accountId != SPECIAL_ACCOUNT_ID, "v");
-    //     require(_tokenId < SPECIAL_NFT_TOKEN_ID, "T");
-
-    //     require(exodusMode, "s"); // must be in exodus mode
-    //     require(!performedExodus[_accountId][_tokenId], "t"); // already exited
-    //     require(storedBlockHashes[totalBlocksExecuted] == hashStoredBlockInfo(_storedBlockInfo), "u"); // incorrect stored block info
-
-    //     bool proofCorrect =
-    //         verifier.verifyExitProof(
-    //             _storedBlockInfo.stateHash,
-    //             _accountId,
-    //             _owner,
-    //             _tokenId,
-    //             _amount,
-    //             _nftCreatorAccountId,
-    //             _nftCreatorAddress,
-    //             _nftSerialId,
-    //             _nftContentHash,
-    //             _proof
-    //         );
-    //     require(proofCorrect, "x");
-
-    //     if (_tokenId <= MAX_FUNGIBLE_TOKEN_ID) {
-    //         bytes22 packedBalanceKey = packAddressAndTokenId(_owner, uint16(_tokenId));
-    //         increaseBalanceToWithdraw(packedBalanceKey, _amount);
-    //     } else {
-    //         require(_amount != 0, "Z"); // Unsupported nft amount
-    //         Operations.WithdrawNFT memory withdrawNftOp =
-    //             Operations.WithdrawNFT(
-    //                 _nftCreatorAccountId,
-    //                 _nftCreatorAddress,
-    //                 _nftSerialId,
-    //                 _nftContentHash,
-    //                 _owner,
-    //                 _tokenId
-    //             );
-    //         pendingWithdrawnNFTs[_tokenId] = withdrawNftOp;
-    //     }
-    //     performedExodus[_accountId][_tokenId] = true;
-    // }
-=======
     // TODO uncomment it
     //    /// @notice Withdraws token from ZkSync to root chain in case of exodus mode. User must provide proof that he owns funds
     //    /// @param _storedBlockInfo Last verified block
@@ -732,7 +670,6 @@
     //        }
     //        performedExodus[_accountId][_tokenId] = true;
     //    }
->>>>>>> da5a39f2
 
     /// @notice Set data for changing pubkey hash using onchain authorization.
     ///         Transaction author (msg.sender) should be L2 account address
