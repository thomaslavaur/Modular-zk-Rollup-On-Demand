<template>
    <div>
        <br />
        <b-container>
            <b-breadcrumb :items="breadcrumbs"></b-breadcrumb>
            <h5 class="mt-3 mb-2">Account data</h5>
            <b-card no-body class="table-margin-hack">
                <b-table responsive thead-class="displaynone" class="nowrap" :items="accountDataProps">
                    <template v-slot:cell(value)="data">
                        <Entry v-if="data.item.name == 'Address'" :value="data.item.value" />
                        <Entry v-else-if="data.item.name == 'Account Id'" :value="data.item.value" />
                        <Entry v-else-if="data.item.name == 'Verified nonce'" :value="data.item.value" />
                        <Entry v-else-if="data.item.name == 'Committed nonce'" :value="data.item.value" />
                    </template>
                </b-table>
            </b-card>
            <h5 class="mt-3 mb-2">Account balances</h5>
            <img src="./assets/loading.gif" width="100" height="100" v-if="loading" />
            <div v-else-if="balances.length == 0">No balances yet.</div>
            <b-card v-else no-body class="table-margin-hack table-width-hack">
                <b-table responsive thead-class="displaynone" class="nowrap" :items="balancesProps">
                    <template v-slot:cell(value)="data"><span v-html="data.item.value" /></template>
                </b-table>
            </b-card>
            <h5 class="mt-3 mb-2">Account transactions</h5>
            <img src="./assets/loading.gif" width="100" height="100" v-if="loading" />
            <div v-else-if="transactions.length == 0">No transactions yet.</div>
            <div v-else>
                <b-card no-body class="table-margin-hack">
                    <b-table responsive class="nowrap" :items="transactionProps" :fields="transactionFields">
                        <template v-slot:cell(TxHash)="data">
                            <i v-if="!data.item['success']" class="fas fa-times brown mr-1" />
                            <Entry :value="data.item['TxHash'].value" />
                        </template>
                        <template v-slot:cell(Type)="data">
                            <Entry :value="data.item['Type'].value" />
                        </template>
                        <template v-slot:cell(Block)="data">
                            <Entry :value="data.item['Block'].value" />
                        </template>
                        <template v-slot:cell(Amount)="data">
                            <Entry :value="data.item['Amount'].value" />
                        </template>
                        <template v-slot:cell(From)="data">
                            <Entry :value="data.item['From'].value" />
                        </template>
                        <template v-slot:cell(To)="data">
                            <Entry :value="data.item['To'].value" />
                        </template>
                        <template v-slot:cell(CreatedAt)="data">
                            <Entry :value="data.item['CreatedAt'].value" />
                        </template>
                    </b-table>
                </b-card>
                <b-pagination
                    v-if="this.pagesOfTransactions[2] && this.pagesOfTransactions[2].length"
                    class="mt-2 mb-2"
                    v-model="currentPage"
                    :per-page="rowsPerPage"
                    :total-rows="totalRows"
                    hide-goto-end-buttons
                ></b-pagination>
            </div>
        </b-container>
    </div>
</template>

<script>
import timeConstants from './timeConstants';
import { clientPromise } from './Client';
import SearchField from './SearchField.vue';
import CopyableAddress from './CopyableAddress.vue';
import { accountStateToBalances, makeEntry } from './utils';  
import Navbar from './Navbar.vue';

import Entry from './links/Entry.vue';

import { getTxEntries } from './accountTxEntries';

const components = {
    SearchField,
    CopyableAddress,
    Navbar,
    Entry
};

export default {
    name: 'Account',
    data: () => ({
        balances: [],
        transactions: [],
        pagesOfTransactions: {},

        currentPage: 1,
        rowsPerPage: 10,
        totalRows: 0,

        loading: true,

        intervalHandle: null,
        client: null,
        nextAddress: '',
        accountId: 'loading...',
        verifiedNonce: 'loading...',
        committedNonce: 'loading...',
    }),
    watch: {
        async currentPage() {
            await this.update();
        },
        async nextAddress() {
            this.loading = true;
            this.totalRows = 0;
            this.pagesOfTransactions = {};

            this.client = await clientPromise;

            this.update();
        }
    },
    beforeRouteUpdate(to, from, next) {
        if (to.params.address) {
            this.currentPage = 1;
            this.nextAddress = to.params.address;
        }

        next();
    },
    beforeRouteEnter(to, from, next) {
        if (to.params.address) {
            next((vm) => (vm.nextAddress = to.params.address));
        }
        next();
    },
    async created() {
        this.client = await clientPromise;

        if (!this.nextAddress) {
            this.nextAddress = this.address;
        }

        this.update();
        this.intervalHandle = setInterval(async () => {
            if (this.currentPage == 1) {
                this.pagesOfTransactions = {};
                await this.update();
            }
        }, timeConstants.accountUpdate);
    },
    destroyed() {
        clearInterval(this.intervalHandle);
    },
    methods: {
        onRowClicked(item) {
            this.$parent.$router.push('/transactions/' + item.hash);
        },
        async update() {
            // Used to tackle races when
            // the page updates, but this async function
            // tries to update the page, according to the previous address
            const addressAtBeginning = this.nextAddress;

<<<<<<< HEAD
            const account = await this.client.getAccount(addressAtBeginning);
            this.verifiedNonce = account.verified.nonce;
            this.committedNonce = account.committed.nonce;
            const balances = accountStateToBalances(account);
            this.balances = balances.map(bal => ({
=======
            const balances = await this.client.getCommitedBalances(addressAtBeginning);
            this.balances = balances.map((bal) => ({
>>>>>>> d6be1ec0
                name: bal.tokenSymbol,
                value: bal.balance
            }));

            const offset = (this.currentPage - 1) * this.rowsPerPage;
            const limit = this.rowsPerPage;

            // maybe load the requested page
            if (this.pagesOfTransactions[this.currentPage] == undefined) {
                this.pagesOfTransactions[this.currentPage] = await this.client.transactionsList(
                    addressAtBeginning,
                    offset,
                    limit
                );
            }

            let nextPageLoaded = false;
            let numNextPageTransactions;

            // maybe load the next page
            if (this.pagesOfTransactions[this.currentPage + 1] == undefined) {
                let txs = await this.client.transactionsList(addressAtBeginning, offset + limit, limit);
                numNextPageTransactions = txs.length;
                nextPageLoaded = true;

                // Once we assign txs to pagesOfTransactions,
                // it gets wrapped in vue watchers and stuff.
                //
                // Sometimes this.pagesOfTransactions[this.currentPage + 1].length
                // is > limit, which I can only explain by vue's wrapping.
                // Hopefully, this will fix it.
                this.pagesOfTransactions[this.currentPage + 1] = txs;
            }

            if (nextPageLoaded) {
                // we now know if we can add a new page button
                this.totalRows = offset + limit + numNextPageTransactions;
            }

            // display the page
            this.transactions = this.pagesOfTransactions[this.currentPage];

            if (this.nextAddress === addressAtBeginning) {
                this.loading = false;
                this.accountId = account.id;
            }
        },
        loadNewTransactions() {
            this.totalRows = 0;
            this.pagesOfTransactions = {};
            this.load();
        }
    },
    computed: {
        address() {
            return this.$route.params.address;
        },
        accountDataProps() {
            const dataProps = [
                this.addressEntry,
                this.accountIdEntry,
                this.verifiedNonceEntry,
                this.committedNonceEntry
            ];
            return dataProps; 
        },
        addressEntry() {
            return makeEntry('Address')
                .innerHTML(`<a class="bigger-text">${this.address}</a> `)
                .copyable()
                .tooltipRight(true);
        },
        accountIdEntry() {
            return makeEntry('Account Id')
                .innerHTML(this.accountId);
        },
        verifiedNonceEntry() {
            return makeEntry('Verified nonce')
                .innerHTML(this.verifiedNonce);
        },
        committedNonceEntry() {
            return makeEntry('Committed nonce')
                .innerHTML(this.committedNonce);
        },
        balancesProps() {
            return this.balances;
        },
        breadcrumbs() {
            return [
                {
                    text: 'Home',
                    to: '/'
                },
                {
                    text: 'Account ' + this.address,
                    active: true
                }
            ];
        },

        transactionProps() {
            return this.transactions.map((tx) => {
                if (tx.type == 'Withdraw') {
                    tx.type = 'Withdrawal';
                }

                return {
                    ...getTxEntries(tx),
                    success: tx.success,
                    fromAddr: tx.from,
                    toAddr: tx.to,
                    hash: tx.hash
                };
            });
        },
        transactionFields() {
            if (this.transactionProps && this.transactionProps.length) {
                return Object.keys(this.transactionProps[0]).filter(
                    (k) => !['hash', 'fromAddr', 'toAddr', 'success'].includes(k)
                );
            }
            return [];
        }
    },
    components
};
</script>

<style>
.table-margin-hack table,
.table-margin-hack .table-responsive {
    margin: 0 !important;
}

.table-width-hack td:first-child {
    width: 10em;
}
.normalize-text {
    font-size: 1em;
}
.bigger-text {
    font-size: 1.05em;
}
.brown {
    color: #aa935d;
}
</style><|MERGE_RESOLUTION|>--- conflicted
+++ resolved
@@ -160,16 +160,11 @@
             // tries to update the page, according to the previous address
             const addressAtBeginning = this.nextAddress;
 
-<<<<<<< HEAD
             const account = await this.client.getAccount(addressAtBeginning);
             this.verifiedNonce = account.verified.nonce;
             this.committedNonce = account.committed.nonce;
             const balances = accountStateToBalances(account);
             this.balances = balances.map(bal => ({
-=======
-            const balances = await this.client.getCommitedBalances(addressAtBeginning);
-            this.balances = balances.map((bal) => ({
->>>>>>> d6be1ec0
                 name: bal.tokenSymbol,
                 value: bal.balance
             }));
