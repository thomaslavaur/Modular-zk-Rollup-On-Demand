--- conflicted
+++ resolved
@@ -1,11 +1,7 @@
 // Built-in deps
 use std::time::Instant;
 // External imports
-<<<<<<< HEAD
-=======
-use anyhow::format_err;
 use chrono::{Duration, Utc};
->>>>>>> 8ce235b4
 // Workspace imports
 use zksync_types::{tx::TxHash, BlockNumber};
 // Local imports
