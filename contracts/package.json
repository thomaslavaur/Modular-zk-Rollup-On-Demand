--- conflicted
+++ resolved
@@ -10,12 +10,8 @@
     "axios": "^0.19.0",
     "chai": "^4.2.0",
     "ethereum-waffle": "2.0.12",
-<<<<<<< HEAD
     "ethereumjs-abi": "^0.6.8",
-    "ethers": "4.0.33",
-=======
     "ethers": "^4.0.45",
->>>>>>> 9e12c95b
     "ethjs": "^0.4.0",
     "fs": "^0.0.1-security",
     "mocha": "^6.2.0",
