--- conflicted
+++ resolved
@@ -28,12 +28,8 @@
 };
 use zksync_crypto::params::PRIORITY_EXPIRATION;
 use zksync_types::{
-<<<<<<< HEAD
-    tx::TxHash, NewTokenEvent, PriorityOp, RegisterNFTFactoryEvent, ZkSyncPriorityOp, H256,
-=======
     tx::TxHash, NewTokenEvent, Nonce, PriorityOp, PubKeyHash, RegisterNFTFactoryEvent,
     ZkSyncPriorityOp, H256,
->>>>>>> 5af42fed
 };
 
 // Local deps
@@ -87,19 +83,11 @@
     GetUnconfirmedOps {
         query: PaginationQuery<PendingOpsRequest>,
         resp: oneshot::Sender<Paginated<Transaction, u64>>,
-<<<<<<< HEAD
     },
     GetUnconfirmedOpByEthHash {
         eth_hash: H256,
         resp: oneshot::Sender<Option<PriorityOp>>,
     },
-=======
-    },
-    GetUnconfirmedOpByEthHash {
-        eth_hash: H256,
-        resp: oneshot::Sender<Option<PriorityOp>>,
-    },
->>>>>>> 5af42fed
     GetUnconfirmedOpByTxHash {
         tx_hash: TxHash,
         resp: oneshot::Sender<Option<PriorityOp>>,
@@ -347,8 +335,6 @@
         result
     }
 
-<<<<<<< HEAD
-=======
     async fn is_new_pubkey_hash_authorized(
         &self,
         address: Address,
@@ -363,7 +349,6 @@
         Ok(auth_fact.as_slice() == tiny_keccak::keccak256(&pub_key_hash.data[..]))
     }
 
->>>>>>> 5af42fed
     fn find_ongoing_op_by_eth_hash(&self, eth_hash: H256) -> Option<PriorityOp> {
         self.eth_state
             .unconfirmed_queue()
@@ -373,7 +358,6 @@
     }
 
     fn find_ongoing_op_by_tx_hash(&self, tx_hash: TxHash) -> Option<PriorityOp> {
-<<<<<<< HEAD
         self.eth_state
             .unconfirmed_queue()
             .iter()
@@ -385,19 +369,6 @@
         self.eth_state
             .unconfirmed_queue()
             .iter()
-=======
-        self.eth_state
-            .unconfirmed_queue()
-            .iter()
-            .find(|op| op.tx_hash() == tx_hash)
-            .cloned()
-    }
-
-    fn find_ongoing_op_by_any_hash(&self, hash: TxHash) -> Option<PriorityOp> {
-        self.eth_state
-            .unconfirmed_queue()
-            .iter()
->>>>>>> 5af42fed
             .find(|op| op.tx_hash() == hash || op.eth_hash.as_ref() == hash.as_ref())
             .cloned()
     }
@@ -607,7 +578,6 @@
                 EthWatchRequest::GetUnconfirmedOps { query, resp } => {
                     let unconfirmed_ops = self.get_ongoing_ops_for(query);
                     resp.send(unconfirmed_ops).ok();
-<<<<<<< HEAD
                 }
                 EthWatchRequest::GetUnconfirmedOpByEthHash { eth_hash, resp } => {
                     let unconfirmed_op = self.find_ongoing_op_by_eth_hash(eth_hash);
@@ -617,17 +587,6 @@
                     let unconfirmed_op = self.find_ongoing_op_by_tx_hash(tx_hash);
                     resp.send(unconfirmed_op).unwrap_or_default();
                 }
-=======
-                }
-                EthWatchRequest::GetUnconfirmedOpByEthHash { eth_hash, resp } => {
-                    let unconfirmed_op = self.find_ongoing_op_by_eth_hash(eth_hash);
-                    resp.send(unconfirmed_op).unwrap_or_default();
-                }
-                EthWatchRequest::GetUnconfirmedOpByTxHash { tx_hash, resp } => {
-                    let unconfirmed_op = self.find_ongoing_op_by_tx_hash(tx_hash);
-                    resp.send(unconfirmed_op).unwrap_or_default();
-                }
->>>>>>> 5af42fed
                 EthWatchRequest::GetUnconfirmedOpByAnyHash { hash, resp } => {
                     let unconfirmed_op = self.find_ongoing_op_by_any_hash(hash);
                     resp.send(unconfirmed_op).unwrap_or_default();
