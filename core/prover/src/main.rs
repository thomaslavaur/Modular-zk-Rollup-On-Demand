--- conflicted
+++ resolved
@@ -15,18 +15,6 @@
 use prover::{start, BabyProver};
 
 fn main() {
-<<<<<<< HEAD
-    let args = std::env::args().collect::<Vec<String>>();
-
-    // TODO: jazzandrock read from env?
-    let block_size_chunks = {
-        let block_size_chunks = match args.get(1) {
-            Some(size) => size.clone(),
-            None => env::var("TEST_BLOCK_SIZE_CHUNKS").expect("TEST_BLOCK_SIZE_CHUNKS is missing"),
-        };
-        usize::from_str(&block_size_chunks).unwrap()
-    };
-=======
     let cli = App::new("Prover")
         .author("Matter Labs")
         .arg(
@@ -46,7 +34,6 @@
     let block_size_chunks = usize::from_str(cli.value_of("block_size_chunks").unwrap())
         .expect("invalid block_size_chunks");
     let worker_name = cli.value_of("worker_name").unwrap();
->>>>>>> 0ad83ecb
 
     env_logger::init();
     const ABSENT_PROVER_ID: i32 = -1;
@@ -60,14 +47,6 @@
     signal_hook::flag::register(signal_hook::SIGQUIT, Arc::clone(&stop_signal))
         .expect("Error setting SIGQUIT handler");
 
-<<<<<<< HEAD
-    // TODO: jazzandrock maybe create names from default name + block_size?
-    let worker_name = match args.get(2) {
-        Some(name) => name.clone(),
-        None => env::var("POD_NAME").expect("POD_NAME is missing"),
-    };
-=======
->>>>>>> 0ad83ecb
     info!("creating prover, worker name: {}", worker_name);
 
     // Create client
