--- conflicted
+++ resolved
@@ -1,11 +1,6 @@
-<<<<<<< HEAD
 const hardhat = require("hardhat");
-const { expect } = require("chai")
-const { getCallRevertReason } = require("./common")
-=======
 const { expect } = require('chai');
-const { wallet, deployProxyContract, getCallRevertReason } = require('./common');
->>>>>>> 176362de
+const { getCallRevertReason } = require('./common');
 
 describe('Governance unit tests', function() {
     this.timeout(50000);
@@ -13,41 +8,21 @@
     let testContract;
     before(async () => {
         let governanceAddressDeployed;
-<<<<<<< HEAD
         const contractFactory = await hardhat.ethers.getContractFactory("Governance");
         testContract = await contractFactory.deploy();
         await testContract.initialize(ethers.utils.defaultAbiCoder.encode(["address"], [await testContract.signer.getAddress()]));
     });
 
-    it("checking correctness of using MAX_AMOUNT_OF_REGISTERED_TOKENS constant", async () => {
+    it('checking correctness of using MAX_AMOUNT_OF_REGISTERED_TOKENS constant', async () => {
         const MAX_AMOUNT_OF_REGISTERED_TOKENS = 5;
-        for (let step = 1; step <= MAX_AMOUNT_OF_REGISTERED_TOKENS + 1; step++) {
-            let {revertReason} = await getCallRevertReason( () => testContract.addToken("0x" + step.toString().padStart(40, '0')) )
-            if (step !== MAX_AMOUNT_OF_REGISTERED_TOKENS + 1) {
-                expect(revertReason).equal("VM did not revert")
-            } else{
-                expect(revertReason).not.equal("VM did not revert")
-=======
-        [testContract, governanceAddressDeployed] = await deployProxyContract(
-            wallet,
-            require('../../build/Proxy'),
-            require('../../build/GovernanceTest'),
-            ['address'],
-            [wallet.address]
-        );
-    });
-
-    it('checking correctness of using MAX_AMOUNT_OF_REGISTERED_TOKENS constant', async () => {
-        let MAX_AMOUNT_OF_REGISTERED_TOKENS = await testContract.get_MAX_AMOUNT_OF_REGISTERED_TOKENS();
         for (let step = 1; step <= MAX_AMOUNT_OF_REGISTERED_TOKENS + 1; step++) {
             let { revertReason } = await getCallRevertReason(() =>
                 testContract.addToken('0x' + step.toString().padStart(40, '0'))
             );
-            if (step != MAX_AMOUNT_OF_REGISTERED_TOKENS + 1) {
+            if (step !== MAX_AMOUNT_OF_REGISTERED_TOKENS + 1) {
                 expect(revertReason).equal('VM did not revert');
-            } else {
+            } else{
                 expect(revertReason).not.equal('VM did not revert');
->>>>>>> 176362de
             }
         }
     });
