--- conflicted
+++ resolved
@@ -4,11 +4,6 @@
 
 ## Unreleased
 
-<<<<<<< HEAD
-### Fixed
-
-- Wrong index type used in the database causing some queries to take too much time.
-=======
 ### Added
 
 - `closest_greater_or_eq_packable_fee_amount` and `closest_greater_or_eq_packable_token_amount` functions.
@@ -17,7 +12,7 @@
 ### Fixed
 
 - Bug with `to_float` function. Now, it really rounds to the closest less or equal float number.
->>>>>>> d6be1ec0
+- Wrong index type used in the database causing some queries to take too much time.
 
 ## Prior to 2020-12-23
 
