// Built-in deps
use std::cell::RefCell;
use std::time::Duration;
// External uses
use clap::{App, Arg};
use futures::{channel::mpsc, executor::block_on, future, SinkExt, StreamExt};
use tokio::{runtime::Builder, task::JoinHandle};
use web3::types::H160;
// Workspace uses
use models::{
    config_options::{AdminServerOptions, ConfigurationOptions, ProverOptions},
    node::{
        config::OBSERVER_MODE_PULL_INTERVAL,
        tokens::{get_genesis_token_list, Token},
        TokenId,
    },
};
use storage::ConnectionPool;
// Local uses
use server::prometheus_exporter::start_prometheus_exporter;
use server::{
    api_server::start_api_server,
    block_proposer::run_block_proposer_task,
    committer::run_committer,
    eth_sender,
    eth_watch::start_eth_watch,
    fee_ticker::run_ticker_task,
    leader_election,
    mempool::run_mempool_task,
    observer_mode,
    prover_server::start_prover_server,
    state_keeper::{start_state_keeper, PlasmaStateKeeper},
    utils::current_zksync_info::CurrentZksyncInfo,
};

fn main() {
    env_logger::init();

    let config_opts = ConfigurationOptions::from_env();
    let admin_server_opts = AdminServerOptions::from_env();

    let mut main_runtime = Builder::new()
        .threaded_scheduler()
        .enable_all()
        .build()
        .expect("main runtime start");

    main_runtime.block_on(async move {
        let cli = App::new("zkSync operator node")
            .author("Matter Labs")
            .arg(
                Arg::with_name("genesis")
                    .long("genesis")
                    .help("Generate genesis block for the first contract deployment"),
            )
            .get_matches();

        if cli.is_present("genesis") {
            let pool = ConnectionPool::new(Some(1)).await;

            log::info!("Generating genesis block.");
            PlasmaStateKeeper::create_genesis_block(
                pool.clone(),
                &config_opts.operator_fee_eth_addr,
            )
            .await;
            log::info!("Adding initial tokens to db");
            let genesis_tokens = get_genesis_token_list(&config_opts.eth_network)
                .expect("Initial token list not found");
            for (id, token) in (1..).zip(genesis_tokens) {
                log::info!(
                    "Adding token: {}, id:{}, address: {}, decimals: {}",
                    token.symbol,
                    id,
                    token.address,
                    token.decimals
                );
                pool.access_storage()
                    .await
                    .expect("failed to access db")
                    .tokens_schema()
                    .store_token(Token {
                        id: id as TokenId,
                        symbol: token.symbol,
                        address: token.address[2..]
                            .parse()
                            .expect("failed to parse token address"),
                        decimals: token.decimals,
                    })
                    .await
                    .expect("failed to store token");
            }
            return;
        }

        // Start observing the state and try to become leader.
        let observer_mode_final_state = {
            let (observed_state_tx, observed_state_rx) = std::sync::mpsc::channel();
            let (stop_observer_mode_tx, stop_observer_mode_rx) = std::sync::mpsc::channel();
            let pool = ConnectionPool::new(Some(1)).await;
            let jh = std::thread::Builder::new()
                .name("Observer mode".to_owned())
                .spawn(move || {
                    let state = observer_mode::run(
                        pool,
                        OBSERVER_MODE_PULL_INTERVAL,
                        stop_observer_mode_rx,
                    );
                    observed_state_tx.send(state).expect("unexpected failure");
                })
                .expect("failed to start observer mode");
            leader_election::block_until_leader().expect("voting for leader fail");
            stop_observer_mode_tx.send(()).expect("unexpected failure");
            let observer_mode_final_state = observed_state_rx.recv().expect("unexpected failure");
            jh.join().unwrap();
            observer_mode_final_state.await
        };

        let connection_pool = ConnectionPool::new(None).await;

        log::debug!("starting server");

        let mut storage = connection_pool
            .access_storage()
            .await
            .expect("db connection failed for committer");
        let contract_addr: H160 = storage
            .config_schema()
            .load_config()
            .await
            .expect("can not load server_config")
            .contract_addr
            .expect("contract_addr empty in server_config")[2..]
            .parse()
            .expect("contract_addr in db wrong");
        if contract_addr != config_opts.contract_eth_addr {
            panic!(
                "Contract addresses mismatch! From DB = {}, from env = {}",
                contract_addr, config_opts.contract_eth_addr
            );
        }

        let current_zksync_info = CurrentZksyncInfo::new(&connection_pool).await;

        log::info!("starting actors");

        // handle ctrl+c
        let (stop_signal_sender, stop_signal_receiver) = mpsc::channel(256);
        {
            let stop_signal_sender = RefCell::new(stop_signal_sender.clone());
            ctrlc::set_handler(move || {
                let mut sender = stop_signal_sender.borrow_mut();
                block_on(sender.send(true)).expect("crtlc signal send");
            })
            .expect("Error setting Ctrl-C handler");
        }

        let (eth_watch_req_sender, eth_watch_req_receiver) = mpsc::channel(256);
        let eth_watch_task = start_eth_watch(
            config_opts.clone(),
            eth_watch_req_sender.clone(),
            eth_watch_req_receiver,
        );

        let (proposed_blocks_sender, proposed_blocks_receiver) = mpsc::channel(256);
        let (state_keeper_req_sender, state_keeper_req_receiver) = mpsc::channel(256);
        let (executed_tx_notify_sender, executed_tx_notify_receiver) = mpsc::channel(256);
        let (mempool_request_sender, mempool_request_receiver) = mpsc::channel(256);
        let (ticker_request_sender, ticker_request_receiver) = mpsc::channel(512);

        // Load the most recent pending block from the database.
        let pending_block = observer_mode_final_state
            .state_keeper_init
            .get_pending_block(&mut storage)
            .await;
        let state_keeper = PlasmaStateKeeper::new(
            observer_mode_final_state.state_keeper_init,
            config_opts.operator_fee_eth_addr,
            state_keeper_req_receiver,
            proposed_blocks_sender,
            executed_tx_notify_sender,
            config_opts.available_block_chunk_sizes.clone(),
            config_opts.miniblock_timings.max_miniblock_iterations,
            config_opts.miniblock_timings.fast_miniblock_iterations,
        );
        let state_keeper_task = start_state_keeper(state_keeper, pending_block);

<<<<<<< HEAD
        let (eth_send_request_sender, eth_send_request_receiver) = mpsc::channel(256);
        let (zksync_commit_notify_sender, zksync_commit_notify_receiver) = mpsc::channel(256);
        let eth_sender_task = eth_sender::start_eth_sender(
            connection_pool.clone(),
            zksync_commit_notify_sender.clone(), // eth sender sends only verify blocks notifications
            eth_send_request_receiver,
            config_opts.clone(),
            current_zksync_info.clone(),
        );
=======
    let committer_task = run_committer(
        proposed_blocks_receiver,
        eth_send_request_sender.clone(),
        zksync_commit_notify_sender, // commiter sends only commit block notifications
        mempool_request_sender.clone(),
        connection_pool.clone(),
        &main_runtime,
    );
    start_api_server(
        zksync_commit_notify_receiver,
        connection_pool.clone(),
        stop_signal_sender.clone(),
        mempool_request_sender.clone(),
        executed_tx_notify_receiver,
        state_keeper_req_sender.clone(),
        eth_watch_req_sender.clone(),
        ticker_request_sender,
        config_opts.clone(),
        admin_server_opts,
        current_zksync_info,
    );
>>>>>>> 936dbf3c

        let committer_task = run_committer(
            proposed_blocks_receiver,
            eth_send_request_sender.clone(),
            zksync_commit_notify_sender, // commiter sends only commit block notifications
            mempool_request_sender.clone(),
            connection_pool.clone(),
        );
        start_api_server(
            zksync_commit_notify_receiver,
            connection_pool.clone(),
            stop_signal_sender.clone(),
            mempool_request_sender.clone(),
            executed_tx_notify_receiver,
            state_keeper_req_sender.clone(),
            eth_watch_req_sender.clone(),
            ticker_request_sender,
            config_opts.clone(),
            current_zksync_info,
        );

        let prover_options = ProverOptions::from_env();
        start_prover_server(
            connection_pool.clone(),
            prover_options.gone_timeout,
            prover_options.prepare_data_interval,
            stop_signal_sender,
            config_opts.clone(),
        );

        let mempool_task = run_mempool_task(
            connection_pool.clone(),
            mempool_request_receiver,
            eth_watch_req_sender,
            &config_opts,
        );
        let proposer_task = run_block_proposer_task(
            &config_opts,
            mempool_request_sender,
            state_keeper_req_sender.clone(),
        );

        let ticker_task = run_ticker_task(
            config_opts.token_price_source.clone(),
            config_opts.ticker_fast_processing_coeff,
            connection_pool.clone(),
            eth_send_request_sender,
            state_keeper_req_sender,
            ticker_request_receiver,
        );

        let prometheus_exporter = start_prometheus_exporter(connection_pool.clone(), &config_opts);

        let task_futures = vec![
            eth_watch_task,
            state_keeper_task,
            eth_sender_task,
            committer_task,
            mempool_task,
            proposer_task,
            ticker_task,
            prometheus_exporter,
        ];
        /// Waits for *any* of the tokio tasks to be finished.
        /// Since the main tokio tasks are used as actors which should live as long
        /// as application runs, any possible outcome (either `Ok` or `Err`) is considered
        /// as a reason to stop the server completely.
        async fn wait_for_tasks(task_futures: Vec<JoinHandle<()>>) {
            match future::select_all(task_futures).await {
                (Ok(_), _, _) => {
                    panic!("One of the actors finished its run, while it wasn't expected to do it");
                }
                (Err(error), _, _) => {
                    log::warn!("One of the tokio actors unexpectedly finished, shutting down");
                    if error.is_panic() {
                        // Resume the panic on the main task
                        std::panic::resume_unwind(error.into_panic());
                    }
                }
            }
        }

        /// Waits for a message on a `stop_signal_receiver`. This receiver exists
        /// for threads that aren't using the tokio Runtime to run on, and thus
        /// cannot be handled the same way as the tokio tasks.
        async fn wait_for_stop_signal(mut stop_signal_receiver: mpsc::Receiver<bool>) {
            stop_signal_receiver.next().await;
        }

        let task_future = wait_for_tasks(task_futures);
        let signal_future = wait_for_stop_signal(stop_signal_receiver);

        // Select either of futures: completion of the any will mean that
        // server has to be stopped.
        tokio::select! {
            _ = task_future => {
                // Do nothing, task future always panic upon finishing.
            },
            _ = signal_future => {
                log::warn!("Stop signal received, shutting down");
            },
        }
    });
    main_runtime.shutdown_timeout(Duration::from_secs(0));
}<|MERGE_RESOLUTION|>--- conflicted
+++ resolved
@@ -185,7 +185,6 @@
         );
         let state_keeper_task = start_state_keeper(state_keeper, pending_block);
 
-<<<<<<< HEAD
         let (eth_send_request_sender, eth_send_request_receiver) = mpsc::channel(256);
         let (zksync_commit_notify_sender, zksync_commit_notify_receiver) = mpsc::channel(256);
         let eth_sender_task = eth_sender::start_eth_sender(
@@ -195,29 +194,6 @@
             config_opts.clone(),
             current_zksync_info.clone(),
         );
-=======
-    let committer_task = run_committer(
-        proposed_blocks_receiver,
-        eth_send_request_sender.clone(),
-        zksync_commit_notify_sender, // commiter sends only commit block notifications
-        mempool_request_sender.clone(),
-        connection_pool.clone(),
-        &main_runtime,
-    );
-    start_api_server(
-        zksync_commit_notify_receiver,
-        connection_pool.clone(),
-        stop_signal_sender.clone(),
-        mempool_request_sender.clone(),
-        executed_tx_notify_receiver,
-        state_keeper_req_sender.clone(),
-        eth_watch_req_sender.clone(),
-        ticker_request_sender,
-        config_opts.clone(),
-        admin_server_opts,
-        current_zksync_info,
-    );
->>>>>>> 936dbf3c
 
         let committer_task = run_committer(
             proposed_blocks_receiver,
@@ -236,6 +212,7 @@
             eth_watch_req_sender.clone(),
             ticker_request_sender,
             config_opts.clone(),
+            admin_server_opts,
             current_zksync_info,
         );
 
