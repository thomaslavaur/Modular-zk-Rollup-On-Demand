--- conflicted
+++ resolved
@@ -11,22 +11,13 @@
 publish = false # We don't want to publish our binaries.
 
 [dependencies]
-<<<<<<< HEAD
-eth_client = { path = "../../lib/eth_client", version = "0.1.0"  }
+zksync_eth_client ={ path = "../../lib/eth_client", version = "1.0" }
 eth_signer= { path = "../../lib/eth_signer", version = "0.1.0"  }
-plasma = { path = "../../lib/plasma", version = "0.1.1" }
-models = { path = "../../lib/models", version = "0.0.1" }
-storage = { path = "../../lib/storage", version = "0.0.1" }
-circuit = { path = "../../lib/circuit", version = "0.1.1"}
-vlog = { path = "../../lib/vlog", version = "0.1.0"}
-=======
-zksync_eth_client ={ path = "../../lib/eth_client", version = "1.0" }
 zksync_state ={ path = "../../lib/state", version = "1.0" }
 zksync_types ={ path = "../../lib/types", version = "1.0" }
 zksync_storage ={ path = "../../lib/storage", version = "1.0" }
 zksync_circuit ={ path = "../../lib/circuit", version = "1.0" }
 vlog = { path = "../../lib/vlog", version = "1.0" }
->>>>>>> 26e1bd3f
 
 zksync_basic_types = { path = "../../lib/basic_types", version = "1.0" }
 zksync_crypto = { path = "../../lib/crypto", version = "1.0" }
