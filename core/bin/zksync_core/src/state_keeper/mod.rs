--- conflicted
+++ resolved
@@ -696,7 +696,6 @@
         tx: ZkSyncTx,
         block_timestamp: u64,
     ) -> Result<(), anyhow::Error> {
-<<<<<<< HEAD
         let time_range = match tx {
             ZkSyncTx::Transfer(tx) => tx.time_range.unwrap_or_default(),
             ZkSyncTx::Withdraw(tx) => tx.time_range.unwrap_or_default(),
@@ -708,18 +707,6 @@
             time_range.is_valid(block_timestamp),
             "The transaction can't be executed in the block because of an invalid timestamp"
         );
-=======
-        if let ZkSyncTx::Transfer(tx) = tx {
-            let valid_from = u64::from(tx.valid_from.unwrap_or(0));
-            let valid_until = u64::from(tx.valid_until.unwrap_or(u32::MAX));
-            ensure!(
-                valid_from <= block_timestamp && block_timestamp <= valid_until,
-                "The transaction can't be executed in the block because of an invalid timestamp"
-            );
-        } else {
-            // There are no timestamps in other transactions
-        }
->>>>>>> 25015b26
         Ok(())
     }
 
