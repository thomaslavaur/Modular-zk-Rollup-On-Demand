use std::{collections::VecDeque, str::FromStr, sync::Arc, time::Duration};

use rand::Rng;

use tokio::time::timeout;
use zksync::{
    provider::Provider, utils::private_key_from_seed, RpcProvider, Wallet, WalletCredentials,
};
use zksync_eth_signer::PrivateKeySigner;
use zksync_types::{tx::PackedEthSignature, Address, H256};

use crate::{
    config::LoadtestConfig,
    rng::{LoadtestRng, Random},
};

/// Thread-safe pool of the addresses of accounts used in the loadtest.
#[derive(Debug, Clone)]
pub struct AddressPool {
    addresses: Arc<Vec<Address>>,
}

impl AddressPool {
    pub fn new(addresses: Vec<Address>) -> Self {
        Self {
            addresses: Arc::new(addresses),
        }
    }

    /// Randomly chooses one of the addresses stored in the pool.
    pub fn random_address(&self, rng: &mut LoadtestRng) -> Address {
<<<<<<< HEAD
        let index = rng.gen_range(0..=self.addresses.len());
=======
        let index = rng.gen_range(0..self.addresses.len());
>>>>>>> bcc6e834
        self.addresses[index]
    }
}

/// Credentials for a test account.
/// Currently we support only EOA accounts.
#[derive(Debug, Clone)]
pub struct AccountCredentials {
    /// Ethereum private key.
    pub eth_pk: H256,
    /// Ethereum address derived from the private key.
    pub address: Address,
}

impl Random for AccountCredentials {
    fn random(rng: &mut LoadtestRng) -> Self {
        let eth_pk = H256::random_using(rng);
        let address = pk_to_address(&eth_pk);

        Self { eth_pk, address }
    }
}
/// Type that contains the data required for the test wallet to operate.
#[derive(Debug)]
pub struct TestWallet {
    /// Pre-initialized wallet object.
    pub wallet: Wallet<PrivateKeySigner, RpcProvider>,
    /// Ethereum private key of the wallet.
    /// We have to collect private keys, since `Wallet` doesn't expose it, and we may need it to resign transactions
    /// (for example, if we want to create a corrupted transaction: `zksync` library won't allow us to do it, thus
    /// we will have to sign such a transaction manually).
    /// zkSync private key can be restored from the Ethereum one using `private_key_from_seed` function.
    pub eth_pk: H256,
    /// RNG object derived from a common loadtest seed and the wallet private key.
    pub rng: LoadtestRng,
}

/// Pool of accounts to be used in the test.
/// Each account is represented as `zksync::Wallet` in order to provide convenient interface of interation with zkSync.
#[derive(Debug)]
pub struct AccountPool {
    /// Main wallet that will be used to initialize all the test wallets.
    pub master_wallet: Wallet<PrivateKeySigner, RpcProvider>,
    /// Collection of test wallets and their Ethereum private keys.
    pub accounts: VecDeque<TestWallet>,
    /// Pool of addresses of the test accounts.
    pub addresses: AddressPool,
}

impl AccountPool {
    /// Generates all the required test accounts and prepares `Wallet` objects.
    pub async fn new(config: &LoadtestConfig) -> anyhow::Result<Self> {
        let provider = RpcProvider::from_addr_and_network(
            &config.zksync_rpc_addr,
            zksync::Network::from_str(&config.eth_network).expect("Invalid network name"),
        );

        // Perform a health check: check whether zkSync server is alive.
        let mut server_alive = false;
        for _ in 0usize..3 {
            if let Ok(Ok(_)) = timeout(Duration::from_secs(3), provider.contract_address()).await {
                server_alive = true;
                break;
            }
        }
        if !server_alive {
            anyhow::bail!("zkSync server does not respond. Please check RPC address and whether server is launched");
        }

        let mut rng = LoadtestRng::new_generic(config.seed.clone());
        vlog::info!("Using RNG with master seed: {}", rng.seed_hex());

        let master_wallet = {
            let eth_pk = H256::from_str(&config.master_wallet_pk)
                .expect("Can't parse master wallet private key");
            let address = pk_to_address(&eth_pk);
            let zksync_pk = private_key_from_seed(eth_pk.as_bytes())
                .expect("Can't generate the zkSync private key");
            let wallet_credentials =
                WalletCredentials::<PrivateKeySigner>::from_pk(address, zksync_pk, Some(eth_pk));
            Wallet::new(provider.clone(), wallet_credentials)
                .await
                .expect("Can't create a wallet")
        };

        let mut accounts = VecDeque::with_capacity(config.accounts_amount);
        let mut addresses = Vec::with_capacity(config.accounts_amount);

        for _ in 0..config.accounts_amount {
            let eth_credentials = AccountCredentials::random(&mut rng);
            let zksync_pk = private_key_from_seed(eth_credentials.eth_pk.as_bytes())
                .expect("Can't generate the zkSync private key");
            let wallet_credentials = WalletCredentials::<PrivateKeySigner>::from_pk(
                eth_credentials.address,
                zksync_pk,
                Some(eth_credentials.eth_pk),
            );

            let wallet = Wallet::new(provider.clone(), wallet_credentials)
                .await
                .expect("Can't create a wallet");

            addresses.push(wallet.address());
            let account = TestWallet {
                wallet,
                eth_pk: eth_credentials.eth_pk,
                rng: rng.derive(eth_credentials.eth_pk),
            };
            accounts.push_back(account);
        }

        Ok(Self {
            master_wallet,
            accounts,
            addresses: AddressPool::new(addresses),
        })
    }
}

fn pk_to_address(eth_pk: &H256) -> Address {
    PackedEthSignature::address_from_private_key(&eth_pk)
        .expect("Can't get an address from the private key")
}<|MERGE_RESOLUTION|>--- conflicted
+++ resolved
@@ -29,11 +29,7 @@
 
     /// Randomly chooses one of the addresses stored in the pool.
     pub fn random_address(&self, rng: &mut LoadtestRng) -> Address {
-<<<<<<< HEAD
-        let index = rng.gen_range(0..=self.addresses.len());
-=======
         let index = rng.gen_range(0..self.addresses.len());
->>>>>>> bcc6e834
         self.addresses[index]
     }
 }
